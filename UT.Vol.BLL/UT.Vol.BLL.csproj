--- conflicted
+++ resolved
@@ -100,16 +100,12 @@
     <None Include="HelperFiles\GroupAddr.xlsx" />
     <None Include="HelperFiles\GroupVol.xlsx" />
     <None Include="HelperFiles\Skill.xlsx" />
-<<<<<<< HEAD
-=======
     <None Include="HelperFiles\VolAddr.xlsx" />
->>>>>>> 4558a679
     <None Include="HelperFiles\VolAddress.xlsx" />
     <None Include="HelperFiles\VolEmail.xlsx" />
     <None Include="HelperFiles\VolPhone.xlsx" />
     <None Include="HelperFiles\VolSkill.xlsx" />
     <None Include="HelperFiles\VolState.xlsx" />
-    <None Include="HelperFiles\Volunteer-Kyle.xlsx" />
     <None Include="HelperFiles\Volunteer.xlsx" />
     <None Include="packages.config" />
   </ItemGroup>
