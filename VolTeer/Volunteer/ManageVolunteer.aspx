--- conflicted
+++ resolved
@@ -53,13 +53,8 @@
                     <telerik:RadPageView runat="server" ID="PageView2">
                         <asp:Label ID="lblFixEmail" runat="server" Text="Fix Email"></asp:Label>
                     </telerik:RadPageView>
-<<<<<<< HEAD
-                    <telerik:RadPageView runat="server" ID="PageView3" BorderWidth="1px">
-                        <uc:ucAddress runat="server" ID="ucAddress" />
-=======
                     <telerik:RadPageView runat="server" ID="PageView3">
                         <asp:Label ID="Label1" runat="server" Text="Fix Phone"></asp:Label>
->>>>>>> ca439fec
                     </telerik:RadPageView>
                     <telerik:RadPageView runat="server" ID="PageView4">
                         <uc:ucAddress runat="server" ID="ucAddress" />
