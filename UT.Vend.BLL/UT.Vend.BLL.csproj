﻿<?xml version="1.0" encoding="utf-8"?>
<Project ToolsVersion="4.0" DefaultTargets="Build" xmlns="http://schemas.microsoft.com/developer/msbuild/2003">
  <PropertyGroup>
    <Configuration Condition=" '$(Configuration)' == '' ">Debug</Configuration>
    <Platform Condition=" '$(Platform)' == '' ">AnyCPU</Platform>
    <ProjectGuid>{DDC112DE-4265-42AE-A1EE-F2917F581EAF}</ProjectGuid>
    <OutputType>Library</OutputType>
    <AppDesignerFolder>Properties</AppDesignerFolder>
    <RootNamespace>UT.Vend.BLL</RootNamespace>
    <AssemblyName>UT.Vend.BLL</AssemblyName>
    <TargetFrameworkVersion>v4.0</TargetFrameworkVersion>
    <FileAlignment>512</FileAlignment>
    <ProjectTypeGuids>{3AC096D0-A1C2-E12C-1390-A8335801FDAB};{FAE04EC0-301F-11D3-BF4B-00C04F79EFBC}</ProjectTypeGuids>
    <VisualStudioVersion Condition="'$(VisualStudioVersion)' == ''">10.0</VisualStudioVersion>
    <VSToolsPath Condition="'$(VSToolsPath)' == ''">$(MSBuildExtensionsPath32)\Microsoft\VisualStudio\v$(VisualStudioVersion)</VSToolsPath>
    <ReferencePath>$(ProgramFiles)\Common Files\microsoft shared\VSTT\$(VisualStudioVersion)\UITestExtensionPackages</ReferencePath>
    <IsCodedUITest>False</IsCodedUITest>
    <TestProjectType>UnitTest</TestProjectType>
    <TargetFrameworkProfile />
  </PropertyGroup>
  <PropertyGroup Condition=" '$(Configuration)|$(Platform)' == 'Debug|AnyCPU' ">
    <DebugSymbols>true</DebugSymbols>
    <DebugType>full</DebugType>
    <Optimize>false</Optimize>
    <OutputPath>bin\Debug\</OutputPath>
    <DefineConstants>DEBUG;TRACE</DefineConstants>
    <ErrorReport>prompt</ErrorReport>
    <WarningLevel>4</WarningLevel>
    <PlatformTarget>x86</PlatformTarget>
  </PropertyGroup>
  <PropertyGroup Condition=" '$(Configuration)|$(Platform)' == 'Release|AnyCPU' ">
    <DebugType>pdbonly</DebugType>
    <Optimize>true</Optimize>
    <OutputPath>bin\Release\</OutputPath>
    <DefineConstants>TRACE</DefineConstants>
    <ErrorReport>prompt</ErrorReport>
    <WarningLevel>4</WarningLevel>
  </PropertyGroup>
  <PropertyGroup Condition="'$(Configuration)|$(Platform)' == 'x86|AnyCPU'">
    <OutputPath>bin\x86\</OutputPath>
  </PropertyGroup>
  <ItemGroup>
    <Reference Include="EntityFramework, Version=6.0.0.0, Culture=neutral, PublicKeyToken=b77a5c561934e089, processorArchitecture=MSIL">
      <SpecificVersion>False</SpecificVersion>
      <HintPath>..\packages\EntityFramework.6.0.2\lib\net40\EntityFramework.dll</HintPath>
    </Reference>
    <Reference Include="EntityFramework.SqlServer">
      <HintPath>..\packages\EntityFramework.6.0.2\lib\net40\EntityFramework.SqlServer.dll</HintPath>
    </Reference>
    <Reference Include="System" />
    <Reference Include="System.Configuration" />
    <Reference Include="System.Data" />
    <Reference Include="System.Data.Entity" />
    <Reference Include="System.XML" />
  </ItemGroup>
  <Choose>
    <When Condition="('$(VisualStudioVersion)' == '10.0' or '$(VisualStudioVersion)' == '') and '$(TargetFrameworkVersion)' == 'v3.5'">
      <ItemGroup>
        <Reference Include="Microsoft.VisualStudio.QualityTools.UnitTestFramework, Version=10.1.0.0, Culture=neutral, PublicKeyToken=b03f5f7f11d50a3a, processorArchitecture=MSIL" />
      </ItemGroup>
    </When>
    <Otherwise>
      <ItemGroup>
        <Reference Include="Microsoft.VisualStudio.QualityTools.UnitTestFramework" />
      </ItemGroup>
    </Otherwise>
  </Choose>
  <ItemGroup>
    <Compile Include="utEventRating.cs" />
    <Compile Include="utProjectEventContact.cs" />
    <Compile Include="utProjectEvent.cs" />
    <Compile Include="utContactEmail.cs" />
    <Compile Include="utContact.cs" />
<<<<<<< HEAD
    <Compile Include="UTVendEmail.cs" />
=======
    <Compile Include="utVendAddress.cs" />
>>>>>>> 6f4a8b3a
    <Compile Include="utVendor.cs" />
    <Compile Include="utProject.cs" />
    <Compile Include="Properties\AssemblyInfo.cs" />
  </ItemGroup>
  <ItemGroup>
    <ProjectReference Include="..\UT.Helper\UT.Helper.csproj">
      <Project>{eefaab9c-667d-4c18-9454-6c6725051620}</Project>
      <Name>UT.Helper</Name>
    </ProjectReference>
    <ProjectReference Include="..\VolTeer.BusinessLogicLayer\VolTeer.BusinessLogicLayer.csproj">
      <Project>{81446b41-8d0a-4e58-a275-1578c7f536f2}</Project>
      <Name>VolTeer.BusinessLogicLayer</Name>
    </ProjectReference>
    <ProjectReference Include="..\VolTeer.Contracts\VolTeer.Contracts.csproj">
      <Project>{1d640f5e-1b69-44fe-839a-a66a65e7d3c4}</Project>
      <Name>VolTeer.Contracts</Name>
    </ProjectReference>
    <ProjectReference Include="..\VolTeer.DomainModels\VolTeer.DomainModels.csproj">
      <Project>{7919ce03-6597-4a4b-82e4-d73b7511ab7f}</Project>
      <Name>VolTeer.DomainModels</Name>
    </ProjectReference>
  </ItemGroup>
  <ItemGroup>
    <None Include="App.config">
      <SubType>Designer</SubType>
    </None>
    <None Include="HelperFiles\Contact.xlsx" />
    <None Include="HelperFiles\ContactEmail.xlsx" />
    <None Include="HelperFiles\Project.xlsx" />
    <None Include="HelperFiles\ProjectEvent.xlsx" />
    <None Include="HelperFiles\tblVendContact.xlsx" />
    <None Include="HelperFiles\tblVendEmail.xlsx" />
    <None Include="HelperFiles\tblVendorProjContact.xlsx" />
    <None Include="HelperFiles\tblVendState.xlsx" />
    <None Include="HelperFiles\VendAddress.xlsx" />
    <None Include="HelperFiles\Vendor.xlsx" />
    <None Include="HelperFiles\VendorAddr.xlsx" />
    <None Include="packages.config" />
  </ItemGroup>
  <Choose>
    <When Condition="'$(VisualStudioVersion)' == '10.0' And '$(IsCodedUITest)' == 'True'">
      <ItemGroup>
        <Reference Include="Microsoft.VisualStudio.QualityTools.CodedUITestFramework, Version=10.0.0.0, Culture=neutral, PublicKeyToken=b03f5f7f11d50a3a, processorArchitecture=MSIL">
          <Private>False</Private>
        </Reference>
        <Reference Include="Microsoft.VisualStudio.TestTools.UITest.Common, Version=10.0.0.0, Culture=neutral, PublicKeyToken=b03f5f7f11d50a3a, processorArchitecture=MSIL">
          <Private>False</Private>
        </Reference>
        <Reference Include="Microsoft.VisualStudio.TestTools.UITest.Extension, Version=10.0.0.0, Culture=neutral, PublicKeyToken=b03f5f7f11d50a3a, processorArchitecture=MSIL">
          <Private>False</Private>
        </Reference>
        <Reference Include="Microsoft.VisualStudio.TestTools.UITesting, Version=10.0.0.0, Culture=neutral, PublicKeyToken=b03f5f7f11d50a3a, processorArchitecture=MSIL">
          <Private>False</Private>
        </Reference>
      </ItemGroup>
    </When>
  </Choose>
  <Import Project="$(VSToolsPath)\TeamTest\Microsoft.TestTools.targets" Condition="Exists('$(VSToolsPath)\TeamTest\Microsoft.TestTools.targets')" />
  <Import Project="$(MSBuildToolsPath)\Microsoft.CSharp.targets" />
  <!-- To modify your build process, add your task inside one of the targets below and uncomment it. 
       Other similar extension points exist, see Microsoft.Common.targets.
  <Target Name="BeforeBuild">
  </Target>
  <Target Name="AfterBuild">
  </Target>
  -->
</Project><|MERGE_RESOLUTION|>--- conflicted
+++ resolved
@@ -71,11 +71,8 @@
     <Compile Include="utProjectEvent.cs" />
     <Compile Include="utContactEmail.cs" />
     <Compile Include="utContact.cs" />
-<<<<<<< HEAD
     <Compile Include="UTVendEmail.cs" />
-=======
     <Compile Include="utVendAddress.cs" />
->>>>>>> 6f4a8b3a
     <Compile Include="utVendor.cs" />
     <Compile Include="utProject.cs" />
     <Compile Include="Properties\AssemblyInfo.cs" />
