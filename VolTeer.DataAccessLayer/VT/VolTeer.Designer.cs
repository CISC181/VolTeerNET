--- conflicted
+++ resolved
@@ -1,8 +1,4 @@
-<<<<<<< HEAD
-﻿// Default code generation is disabled for model 'C:\Users\admin\Source\Repos\VolTeerNET\VolTeer.DataAccessLayer\VT\VolTeer.edmx'. 
-=======
 ﻿// Default code generation is disabled for model 'C:\Users\Kevin\Dropbox\2013-2014--3-Senior Spring\CISC 475\Visual Studio\GITRepos\VolTeerNET\VolTeer.DataAccessLayer\VT\VolTeer.edmx'. 
->>>>>>> 281450ce
 // To enable default code generation, change the value of the 'Code Generation Strategy' designer
 // property to an alternate value. This property is available in the Properties Window when the model is
 // open in the designer.