﻿<?xml version="1.0" encoding="utf-8"?>
<edmx:Edmx Version="2.0" xmlns:edmx="http://schemas.microsoft.com/ado/2008/10/edmx">
  <!-- EF Runtime content -->
  <edmx:Runtime>
    <!-- SSDL content -->
    <edmx:StorageModels>
    <Schema Namespace="VolTeerModel.Store" Alias="Self" Provider="System.Data.SqlClient" ProviderManifestToken="2008" xmlns:store="http://schemas.microsoft.com/ado/2007/12/edm/EntityStoreSchemaGenerator" xmlns="http://schemas.microsoft.com/ado/2009/02/edm/ssdl">
        <EntityContainer Name="VolTeerModelStoreContainer">
          <EntitySet Name="tblContact" EntityType="VolTeerModel.Store.tblContact" store:Type="Tables" Schema="Vend" />
          <EntitySet Name="tblContactEmail" EntityType="VolTeerModel.Store.tblContactEmail" store:Type="Tables" Schema="Vend" />
          <EntitySet Name="tblEventRating" EntityType="VolTeerModel.Store.tblEventRating" store:Type="Tables" Schema="Vend" />
          <EntitySet Name="tblProject" EntityType="VolTeerModel.Store.tblProject" store:Type="Tables" Schema="Vend" />
          <EntitySet Name="tblProjectEvent" EntityType="VolTeerModel.Store.tblProjectEvent" store:Type="Tables" Schema="Vend" />
          <EntitySet Name="tblProjectEventContact" EntityType="VolTeerModel.Store.tblProjectEventContact" store:Type="Tables" Schema="Vend" />
          <EntitySet Name="tblVendAddress" EntityType="VolTeerModel.Store.tblVendAddress" store:Type="Tables" Schema="Vend" />
          <EntitySet Name="tblVendContact" EntityType="VolTeerModel.Store.tblVendContact" store:Type="Tables" Schema="Vend" />
          <EntitySet Name="tblVendEmail" EntityType="VolTeerModel.Store.tblVendEmail" store:Type="Tables" Schema="Vend" />
          <EntitySet Name="tblVendor" EntityType="VolTeerModel.Store.tblVendor" store:Type="Tables" Schema="Vend" />
          <EntitySet Name="tblVendorAddr" EntityType="VolTeerModel.Store.tblVendorAddr" store:Type="Tables" Schema="Vend" />
          <EntitySet Name="tblVendorProjContact" EntityType="VolTeerModel.Store.tblVendorProjContact" store:Type="Tables" Schema="Vend" />
          <EntitySet Name="tblVendState" EntityType="VolTeerModel.Store.tblVendState" store:Type="Tables" Schema="Vend" />
          <EntitySet Name="tblGroup" EntityType="VolTeerModel.Store.tblGroup" store:Type="Tables" Schema="Vol" />
          <EntitySet Name="tblGroupAddr" EntityType="VolTeerModel.Store.tblGroupAddr" store:Type="Tables" Schema="Vol" />
          <EntitySet Name="tblGroupVol" EntityType="VolTeerModel.Store.tblGroupVol" store:Type="Tables" Schema="Vol" />
          <EntitySet Name="tblSampleAddress" EntityType="VolTeerModel.Store.tblSampleAddress" store:Type="Tables" Schema="Vol" />
          <EntitySet Name="tblSkill" EntityType="VolTeerModel.Store.tblSkill" store:Type="Tables" Schema="Vol" />
          <EntitySet Name="tblVolAddr" EntityType="VolTeerModel.Store.tblVolAddr" store:Type="Tables" Schema="Vol" />
          <EntitySet Name="tblVolAddress" EntityType="VolTeerModel.Store.tblVolAddress" store:Type="Tables" Schema="Vol" />
          <EntitySet Name="tblVolEmail" EntityType="VolTeerModel.Store.tblVolEmail" store:Type="Tables" Schema="Vol" />
          <EntitySet Name="tblVolSkill" EntityType="VolTeerModel.Store.tblVolSkill" store:Type="Tables" Schema="Vol" />
          <EntitySet Name="tblVolState" EntityType="VolTeerModel.Store.tblVolState" store:Type="Tables" Schema="Vol" />
          <EntitySet Name="tblVolunteer" EntityType="VolTeerModel.Store.tblVolunteer" store:Type="Tables" Schema="Vol" />
          <AssociationSet Name="FK_Skill_Skill" Association="VolTeerModel.Store.FK_Skill_Skill">
            <End Role="tblSkill" EntitySet="tblSkill" />
            <End Role="tblSkill1" EntitySet="tblSkill" />
          </AssociationSet>
          <AssociationSet Name="FK_tblContactEmail_tblContact" Association="VolTeerModel.Store.FK_tblContactEmail_tblContact">
            <End Role="tblContact" EntitySet="tblContact" />
            <End Role="tblContactEmail" EntitySet="tblContactEmail" />
          </AssociationSet>
          <AssociationSet Name="FK_tblContactEmail_tblEmail" Association="VolTeerModel.Store.FK_tblContactEmail_tblEmail">
            <End Role="tblVendEmail" EntitySet="tblVendEmail" />
            <End Role="tblContactEmail" EntitySet="tblContactEmail" />
          </AssociationSet>
          <AssociationSet Name="FK_tblEmail_tblVolunteer" Association="VolTeerModel.Store.FK_tblEmail_tblVolunteer">
            <End Role="tblVolunteer" EntitySet="tblVolunteer" />
            <End Role="tblVolEmail" EntitySet="tblVolEmail" />
          </AssociationSet>
          <AssociationSet Name="FK_tblEventRating_tblProjectEvent" Association="VolTeerModel.Store.FK_tblEventRating_tblProjectEvent">
            <End Role="tblProjectEvent" EntitySet="tblProjectEvent" />
            <End Role="tblEventRating" EntitySet="tblEventRating" />
          </AssociationSet>
          <AssociationSet Name="FK_tblGroupAddr_tblAddress" Association="VolTeerModel.Store.FK_tblGroupAddr_tblAddress">
            <End Role="tblVolAddress" EntitySet="tblVolAddress" />
            <End Role="tblGroupAddr" EntitySet="tblGroupAddr" />
          </AssociationSet>
          <AssociationSet Name="FK_tblGroupAddr_tblGroup" Association="VolTeerModel.Store.FK_tblGroupAddr_tblGroup">
            <End Role="tblGroup" EntitySet="tblGroup" />
            <End Role="tblGroupAddr" EntitySet="tblGroupAddr" />
          </AssociationSet>
          <AssociationSet Name="FK_tblGroupVol_tblGroup" Association="VolTeerModel.Store.FK_tblGroupVol_tblGroup">
            <End Role="tblGroup" EntitySet="tblGroup" />
            <End Role="tblGroupVol" EntitySet="tblGroupVol" />
          </AssociationSet>
          <AssociationSet Name="FK_tblGroupVol_tblVolunteer" Association="VolTeerModel.Store.FK_tblGroupVol_tblVolunteer">
            <End Role="tblVolunteer" EntitySet="tblVolunteer" />
            <End Role="tblGroupVol" EntitySet="tblGroupVol" />
          </AssociationSet>
          <AssociationSet Name="FK_tblProject_tblAddress" Association="VolTeerModel.Store.FK_tblProject_tblAddress">
            <End Role="tblVendAddress" EntitySet="tblVendAddress" />
            <End Role="tblProject" EntitySet="tblProject" />
          </AssociationSet>
          <AssociationSet Name="FK_tblProjectEventContact_tblContact" Association="VolTeerModel.Store.FK_tblProjectEventContact_tblContact">
            <End Role="tblContact" EntitySet="tblContact" />
            <End Role="tblProjectEventContact" EntitySet="tblProjectEventContact" />
          </AssociationSet>
          <AssociationSet Name="FK_tblProjectEventContact_tblProjectEvent" Association="VolTeerModel.Store.FK_tblProjectEventContact_tblProjectEvent">
            <End Role="tblProjectEvent" EntitySet="tblProjectEvent" />
            <End Role="tblProjectEventContact" EntitySet="tblProjectEventContact" />
          </AssociationSet>
          <AssociationSet Name="FK_tblVendContact_tblContact" Association="VolTeerModel.Store.FK_tblVendContact_tblContact">
            <End Role="tblContact" EntitySet="tblContact" />
            <End Role="tblVendContact" EntitySet="tblVendContact" />
          </AssociationSet>
          <AssociationSet Name="FK_tblVendContact_tblVendor" Association="VolTeerModel.Store.FK_tblVendContact_tblVendor">
            <End Role="tblVendor" EntitySet="tblVendor" />
            <End Role="tblVendContact" EntitySet="tblVendContact" />
          </AssociationSet>
          <AssociationSet Name="FK_tblVendorAddr_tblAddress" Association="VolTeerModel.Store.FK_tblVendorAddr_tblAddress">
            <End Role="tblVendAddress" EntitySet="tblVendAddress" />
            <End Role="tblVendorAddr" EntitySet="tblVendorAddr" />
          </AssociationSet>
          <AssociationSet Name="FK_tblVendorAddr_tblVendor" Association="VolTeerModel.Store.FK_tblVendorAddr_tblVendor">
            <End Role="tblVendor" EntitySet="tblVendor" />
            <End Role="tblVendorAddr" EntitySet="tblVendorAddr" />
          </AssociationSet>
          <AssociationSet Name="FK_tblVendorProj_tblContact" Association="VolTeerModel.Store.FK_tblVendorProj_tblContact">
            <End Role="tblContact" EntitySet="tblContact" />
            <End Role="tblVendorProjContact" EntitySet="tblVendorProjContact" />
          </AssociationSet>
          <AssociationSet Name="FK_tblVendorProj_tblProject" Association="VolTeerModel.Store.FK_tblVendorProj_tblProject">
            <End Role="tblProject" EntitySet="tblProject" />
            <End Role="tblVendorProjContact" EntitySet="tblVendorProjContact" />
          </AssociationSet>
          <AssociationSet Name="FK_tblVendorProj_tblVendor" Association="VolTeerModel.Store.FK_tblVendorProj_tblVendor">
            <End Role="tblVendor" EntitySet="tblVendor" />
            <End Role="tblVendorProjContact" EntitySet="tblVendorProjContact" />
          </AssociationSet>
          <AssociationSet Name="FK_tblVolAddr_tblAddress" Association="VolTeerModel.Store.FK_tblVolAddr_tblAddress">
            <End Role="tblVolAddress" EntitySet="tblVolAddress" />
            <End Role="tblVolAddr" EntitySet="tblVolAddr" />
          </AssociationSet>
          <AssociationSet Name="FK_tblVolAddr_tblVolunteer" Association="VolTeerModel.Store.FK_tblVolAddr_tblVolunteer">
            <End Role="tblVolunteer" EntitySet="tblVolunteer" />
            <End Role="tblVolAddr" EntitySet="tblVolAddr" />
          </AssociationSet>
          <AssociationSet Name="FK_tblVolSkill_tblSkill" Association="VolTeerModel.Store.FK_tblVolSkill_tblSkill">
            <End Role="tblSkill" EntitySet="tblSkill" />
            <End Role="tblVolSkill" EntitySet="tblVolSkill" />
          </AssociationSet>
          <AssociationSet Name="FK_tblVolSkill_tblVolunteer" Association="VolTeerModel.Store.FK_tblVolSkill_tblVolunteer">
            <End Role="tblVolunteer" EntitySet="tblVolunteer" />
            <End Role="tblVolSkill" EntitySet="tblVolSkill" />
          </AssociationSet>
        </EntityContainer>
        <EntityType Name="tblContact">
          <Key>
            <PropertyRef Name="ContactID" />
          </Key>
          <Property Name="ContactID" Type="uniqueidentifier" Nullable="false" />
          <Property Name="ContactFirstName" Type="nvarchar" MaxLength="50" />
          <Property Name="ContactMiddleName" Type="nvarchar" MaxLength="50" />
          <Property Name="ContactLastName" Type="nvarchar" MaxLength="50" />
          <Property Name="ActiveFlg" Type="bit" Nullable="false" />
        </EntityType>
        <EntityType Name="tblContactEmail">
          <Key>
            <PropertyRef Name="ContactID" />
            <PropertyRef Name="EmailID" />
          </Key>
          <Property Name="ContactID" Type="uniqueidentifier" Nullable="false" />
          <Property Name="EmailID" Type="int" Nullable="false" />
          <Property Name="PrimaryEmail" Type="bit" />
        </EntityType>
        <EntityType Name="tblEventRating">
          <Key>
            <PropertyRef Name="RatingID" />
          </Key>
          <Property Name="RatingID" Type="int" Nullable="false" />
          <Property Name="EventID" Type="uniqueidentifier" />
          <Property Name="VolID" Type="uniqueidentifier" />
          <Property Name="RatingValue" Type="int" />
          <Property Name="ActiveFlg" Type="bit" Nullable="false" />
        </EntityType>
        <EntityType Name="tblProject">
          <Key>
            <PropertyRef Name="ProjectID" />
          </Key>
          <Property Name="ProjectID" Type="uniqueidentifier" Nullable="false" />
          <Property Name="ProjectName" Type="nvarchar" MaxLength="50" />
          <Property Name="ProjectDesc" Type="nvarchar(max)" />
          <Property Name="AddrID" Type="int" />
          <Property Name="ActiveFlg" Type="int" />
        </EntityType>
        <EntityType Name="tblProjectEvent">
          <Key>
            <PropertyRef Name="EventID" />
          </Key>
          <Property Name="EventID" Type="uniqueidentifier" Nullable="false" />
          <Property Name="ProjectID" Type="uniqueidentifier" Nullable="false" />
          <Property Name="StartDateTime" Type="datetime" />
          <Property Name="EndDateTime" Type="datetime" />
          <Property Name="AddrID" Type="int" />
        </EntityType>
        <EntityType Name="tblProjectEventContact">
          <Key>
            <PropertyRef Name="EventID" />
            <PropertyRef Name="ContactID" />
          </Key>
          <Property Name="EventID" Type="uniqueidentifier" Nullable="false" />
          <Property Name="ContactID" Type="uniqueidentifier" Nullable="false" />
          <Property Name="PrimaryContact" Type="bit" />
        </EntityType>
        <EntityType Name="tblVendAddress">
          <Key>
            <PropertyRef Name="AddrID" />
          </Key>
          <Property Name="AddrID" Type="int" Nullable="false" StoreGeneratedPattern="Identity" />
          <Property Name="AddrLine1" Type="nvarchar" MaxLength="50" />
          <Property Name="AddrLine2" Type="nvarchar" MaxLength="50" />
          <Property Name="AddrLine3" Type="nvarchar" MaxLength="50" />
          <Property Name="City" Type="nvarchar" MaxLength="30" />
          <Property Name="St" Type="char" MaxLength="2" />
          <Property Name="Zip" Type="int" />
          <Property Name="Zip4" Type="int" />
          <Property Name="ActiveFlg" Type="bit" Nullable="false" />
        </EntityType>
        <EntityType Name="tblVendContact">
          <Key>
            <PropertyRef Name="VendorID" />
            <PropertyRef Name="ContactID" />
          </Key>
          <Property Name="VendorID" Type="uniqueidentifier" Nullable="false" />
          <Property Name="ContactID" Type="uniqueidentifier" Nullable="false" />
          <Property Name="PrimaryContact" Type="bit" />
        </EntityType>
        <EntityType Name="tblVendEmail">
          <Key>
            <PropertyRef Name="EmailID" />
          </Key>
          <Property Name="EmailID" Type="int" Nullable="false" StoreGeneratedPattern="Identity" />
          <Property Name="EmailAddr" Type="nvarchar" MaxLength="100" />
          <Property Name="ActiveFlg" Type="bit" Nullable="false" />
        </EntityType>
        <EntityType Name="tblVendor">
          <Key>
            <PropertyRef Name="VendorID" />
          </Key>
          <Property Name="VendorID" Type="uniqueidentifier" Nullable="false" />
          <Property Name="VendorName" Type="nvarchar" MaxLength="50" />
          <Property Name="ActiveFlg" Type="int" />
        </EntityType>
        <EntityType Name="tblVendorAddr">
          <Key>
            <PropertyRef Name="VendorID" />
            <PropertyRef Name="AddrID" />
          </Key>
          <Property Name="VendorID" Type="uniqueidentifier" Nullable="false" />
          <Property Name="AddrID" Type="int" Nullable="false" />
          <Property Name="HQ" Type="bit" />
        </EntityType>
        <EntityType Name="tblVendorProjContact">
          <Key>
            <PropertyRef Name="VendorID" />
            <PropertyRef Name="ProjectID" />
            <PropertyRef Name="ContactID" />
          </Key>
          <Property Name="VendorID" Type="uniqueidentifier" Nullable="false" />
          <Property Name="ProjectID" Type="uniqueidentifier" Nullable="false" />
          <Property Name="ContactID" Type="uniqueidentifier" Nullable="false" />
          <Property Name="PrimaryContact" Type="bit" />
        </EntityType>
        <EntityType Name="tblVendState">
          <Key>
            <PropertyRef Name="StateID" />
          </Key>
          <Property Name="StateID" Type="int" Nullable="false" />
          <Property Name="name" Type="varchar" MaxLength="255" />
          <Property Name="abbreviation" Type="varchar" MaxLength="255" />
          <Property Name="country" Type="varchar" MaxLength="255" />
          <Property Name="type" Type="varchar" MaxLength="255" />
          <Property Name="sort" Type="int" />
          <Property Name="status" Type="varchar" MaxLength="255" />
          <Property Name="occupied" Type="varchar" MaxLength="255" />
          <Property Name="notes" Type="varchar" MaxLength="255" />
          <Property Name="fips_state" Type="varchar" MaxLength="255" />
          <Property Name="assoc_press" Type="varchar" MaxLength="255" />
          <Property Name="standard_federal_region" Type="varchar" MaxLength="255" />
          <Property Name="census_region" Type="varchar" MaxLength="255" />
          <Property Name="census_region_name" Type="varchar" MaxLength="255" />
          <Property Name="census_division" Type="varchar" MaxLength="255" />
          <Property Name="census_devision_name" Type="varchar" MaxLength="255" />
          <Property Name="circuit_court" Type="varchar" MaxLength="255" />
        </EntityType>
        <EntityType Name="tblGroup">
          <Key>
            <PropertyRef Name="GroupID" />
          </Key>
          <Property Name="GroupID" Type="int" Nullable="false" StoreGeneratedPattern="Identity" />
          <Property Name="GroupName" Type="nvarchar" MaxLength="50" />
          <Property Name="ParticipationLevelID" Type="int" />
          <Property Name="ActiveFlg" Type="bit" />
        </EntityType>
        <EntityType Name="tblGroupAddr">
          <Key>
            <PropertyRef Name="GroupID" />
            <PropertyRef Name="AddrID" />
          </Key>
          <Property Name="GroupID" Type="int" Nullable="false" />
          <Property Name="AddrID" Type="int" Nullable="false" />
        </EntityType>
        <EntityType Name="tblGroupVol">
          <Key>
            <PropertyRef Name="GroupID" />
            <PropertyRef Name="VolID" />
          </Key>
          <Property Name="GroupID" Type="int" Nullable="false" />
          <Property Name="VolID" Type="uniqueidentifier" Nullable="false" />
        </EntityType>
        <EntityType Name="tblSampleAddress">
          <Key>
            <PropertyRef Name="AddrID" />
          </Key>
          <Property Name="AddrID" Type="int" Nullable="false" StoreGeneratedPattern="Identity" />
          <Property Name="ActiveFlg" Type="bit" />
          <Property Name="AddrLine1" Type="nvarchar" MaxLength="50" />
          <Property Name="AddrLine2" Type="nvarchar" MaxLength="50" />
          <Property Name="AddrLine3" Type="nvarchar" MaxLength="50" />
          <Property Name="City" Type="nvarchar" MaxLength="30" />
          <Property Name="St" Type="char" MaxLength="2" />
          <Property Name="Zip" Type="int" />
          <Property Name="Zip4" Type="int" />
        </EntityType>
        <EntityType Name="tblSkill">
          <Key>
            <PropertyRef Name="SkillID" />
          </Key>
          <Property Name="SkillID" Type="uniqueidentifier" Nullable="false" />
          <Property Name="SkillName" Type="nvarchar" MaxLength="50" />
          <Property Name="MstrSkillID" Type="uniqueidentifier" />
          <Property Name="ReqCert" Type="bit" />
          <Property Name="ActiveFlg" Type="int" Nullable="false" />
        </EntityType>
        <EntityType Name="tblVolAddr">
          <Key>
            <PropertyRef Name="VolID" />
            <PropertyRef Name="AddrID" />
          </Key>
          <Property Name="VolID" Type="uniqueidentifier" Nullable="false" />
          <Property Name="AddrID" Type="int" Nullable="false" />
        </EntityType>
        <EntityType Name="tblVolAddress">
          <Key>
            <PropertyRef Name="AddrID" />
          </Key>
          <Property Name="AddrID" Type="int" Nullable="false" StoreGeneratedPattern="Identity" />
          <Property Name="ActiveFlg" Type="bit" />
          <Property Name="AddrLine1" Type="nvarchar" MaxLength="50" />
          <Property Name="AddrLine2" Type="nvarchar" MaxLength="50" />
          <Property Name="AddrLine3" Type="nvarchar" MaxLength="50" />
          <Property Name="City" Type="nvarchar" MaxLength="30" />
          <Property Name="St" Type="char" MaxLength="2" />
          <Property Name="Zip" Type="int" />
          <Property Name="Zip4" Type="int" />
        </EntityType>
        <EntityType Name="tblVolEmail">
          <Key>
            <PropertyRef Name="EmailID" />
            <PropertyRef Name="VolID" />
          </Key>
          <Property Name="EmailID" Type="int" Nullable="false" StoreGeneratedPattern="Identity" />
          <Property Name="VolID" Type="uniqueidentifier" Nullable="false" />
          <Property Name="EmailAddr" Type="nvarchar" MaxLength="100" />
          <Property Name="ActiveFlg" Type="bit" />
        </EntityType>
        <EntityType Name="tblVolSkill">
          <Key>
            <PropertyRef Name="VolID" />
            <PropertyRef Name="SkillID" />
          </Key>
          <Property Name="VolID" Type="uniqueidentifier" Nullable="false" />
          <Property Name="SkillID" Type="uniqueidentifier" Nullable="false" />
        </EntityType>
        <EntityType Name="tblVolState">
          <Key>
            <PropertyRef Name="StateID" />
          </Key>
          <Property Name="StateID" Type="int" Nullable="false" />
          <Property Name="name" Type="varchar" MaxLength="255" />
          <Property Name="abbreviation" Type="varchar" MaxLength="255" />
          <Property Name="country" Type="varchar" MaxLength="255" />
          <Property Name="type" Type="varchar" MaxLength="255" />
          <Property Name="sort" Type="int" />
          <Property Name="status" Type="varchar" MaxLength="255" />
          <Property Name="occupied" Type="varchar" MaxLength="255" />
          <Property Name="notes" Type="varchar" MaxLength="255" />
          <Property Name="fips_state" Type="varchar" MaxLength="255" />
          <Property Name="assoc_press" Type="varchar" MaxLength="255" />
          <Property Name="standard_federal_region" Type="varchar" MaxLength="255" />
          <Property Name="census_region" Type="varchar" MaxLength="255" />
          <Property Name="census_region_name" Type="varchar" MaxLength="255" />
          <Property Name="census_division" Type="varchar" MaxLength="255" />
          <Property Name="census_devision_name" Type="varchar" MaxLength="255" />
          <Property Name="circuit_court" Type="varchar" MaxLength="255" />
        </EntityType>
        <EntityType Name="tblVolunteer">
          <Key>
            <PropertyRef Name="VolID" />
          </Key>
          <Property Name="VolID" Type="uniqueidentifier" Nullable="false" />
          <Property Name="ActiveFlg" Type="bit" />
          <Property Name="VolFirstName" Type="nvarchar" MaxLength="20" />
          <Property Name="VolMiddleName" Type="nvarchar" MaxLength="20" />
          <Property Name="VolLastName" Type="nvarchar" MaxLength="30" />
        </EntityType>
        <Association Name="FK_Skill_Skill">
          <End Role="tblSkill" Type="VolTeerModel.Store.tblSkill" Multiplicity="0..1" />
          <End Role="tblSkill1" Type="VolTeerModel.Store.tblSkill" Multiplicity="*" />
          <ReferentialConstraint>
            <Principal Role="tblSkill">
              <PropertyRef Name="SkillID" />
            </Principal>
            <Dependent Role="tblSkill1">
              <PropertyRef Name="MstrSkillID" />
            </Dependent>
          </ReferentialConstraint>
        </Association>
        <Association Name="FK_tblContactEmail_tblContact">
          <End Role="tblContact" Type="VolTeerModel.Store.tblContact" Multiplicity="1" />
          <End Role="tblContactEmail" Type="VolTeerModel.Store.tblContactEmail" Multiplicity="*" />
          <ReferentialConstraint>
            <Principal Role="tblContact">
              <PropertyRef Name="ContactID" />
            </Principal>
            <Dependent Role="tblContactEmail">
              <PropertyRef Name="ContactID" />
            </Dependent>
          </ReferentialConstraint>
        </Association>
        <Association Name="FK_tblContactEmail_tblEmail">
          <End Role="tblVendEmail" Type="VolTeerModel.Store.tblVendEmail" Multiplicity="1" />
          <End Role="tblContactEmail" Type="VolTeerModel.Store.tblContactEmail" Multiplicity="*" />
          <ReferentialConstraint>
            <Principal Role="tblVendEmail">
              <PropertyRef Name="EmailID" />
            </Principal>
            <Dependent Role="tblContactEmail">
              <PropertyRef Name="EmailID" />
            </Dependent>
          </ReferentialConstraint>
        </Association>
        <Association Name="FK_tblEmail_tblVolunteer">
          <End Role="tblVolunteer" Type="VolTeerModel.Store.tblVolunteer" Multiplicity="1" />
          <End Role="tblVolEmail" Type="VolTeerModel.Store.tblVolEmail" Multiplicity="*" />
          <ReferentialConstraint>
            <Principal Role="tblVolunteer">
              <PropertyRef Name="VolID" />
            </Principal>
            <Dependent Role="tblVolEmail">
              <PropertyRef Name="VolID" />
            </Dependent>
          </ReferentialConstraint>
        </Association>
        <Association Name="FK_tblEventRating_tblProjectEvent">
          <End Role="tblProjectEvent" Type="VolTeerModel.Store.tblProjectEvent" Multiplicity="0..1" />
          <End Role="tblEventRating" Type="VolTeerModel.Store.tblEventRating" Multiplicity="*" />
          <ReferentialConstraint>
            <Principal Role="tblProjectEvent">
              <PropertyRef Name="EventID" />
            </Principal>
            <Dependent Role="tblEventRating">
              <PropertyRef Name="EventID" />
            </Dependent>
          </ReferentialConstraint>
        </Association>
        <Association Name="FK_tblGroupAddr_tblAddress">
          <End Role="tblVolAddress" Type="VolTeerModel.Store.tblVolAddress" Multiplicity="1" />
          <End Role="tblGroupAddr" Type="VolTeerModel.Store.tblGroupAddr" Multiplicity="*" />
          <ReferentialConstraint>
            <Principal Role="tblVolAddress">
              <PropertyRef Name="AddrID" />
            </Principal>
            <Dependent Role="tblGroupAddr">
              <PropertyRef Name="AddrID" />
            </Dependent>
          </ReferentialConstraint>
        </Association>
        <Association Name="FK_tblGroupAddr_tblGroup">
          <End Role="tblGroup" Type="VolTeerModel.Store.tblGroup" Multiplicity="1" />
          <End Role="tblGroupAddr" Type="VolTeerModel.Store.tblGroupAddr" Multiplicity="*" />
          <ReferentialConstraint>
            <Principal Role="tblGroup">
              <PropertyRef Name="GroupID" />
            </Principal>
            <Dependent Role="tblGroupAddr">
              <PropertyRef Name="GroupID" />
            </Dependent>
          </ReferentialConstraint>
        </Association>
        <Association Name="FK_tblGroupVol_tblGroup">
          <End Role="tblGroup" Type="VolTeerModel.Store.tblGroup" Multiplicity="1" />
          <End Role="tblGroupVol" Type="VolTeerModel.Store.tblGroupVol" Multiplicity="*" />
          <ReferentialConstraint>
            <Principal Role="tblGroup">
              <PropertyRef Name="GroupID" />
            </Principal>
            <Dependent Role="tblGroupVol">
              <PropertyRef Name="GroupID" />
            </Dependent>
          </ReferentialConstraint>
        </Association>
        <Association Name="FK_tblGroupVol_tblVolunteer">
          <End Role="tblVolunteer" Type="VolTeerModel.Store.tblVolunteer" Multiplicity="1" />
          <End Role="tblGroupVol" Type="VolTeerModel.Store.tblGroupVol" Multiplicity="*" />
          <ReferentialConstraint>
            <Principal Role="tblVolunteer">
              <PropertyRef Name="VolID" />
            </Principal>
            <Dependent Role="tblGroupVol">
              <PropertyRef Name="VolID" />
            </Dependent>
          </ReferentialConstraint>
        </Association>
        <Association Name="FK_tblProject_tblAddress">
          <End Role="tblVendAddress" Type="VolTeerModel.Store.tblVendAddress" Multiplicity="0..1" />
          <End Role="tblProject" Type="VolTeerModel.Store.tblProject" Multiplicity="*" />
          <ReferentialConstraint>
            <Principal Role="tblVendAddress">
              <PropertyRef Name="AddrID" />
            </Principal>
            <Dependent Role="tblProject">
              <PropertyRef Name="AddrID" />
            </Dependent>
          </ReferentialConstraint>
        </Association>
        <Association Name="FK_tblProjectEventContact_tblContact">
          <End Role="tblContact" Type="VolTeerModel.Store.tblContact" Multiplicity="1" />
          <End Role="tblProjectEventContact" Type="VolTeerModel.Store.tblProjectEventContact" Multiplicity="*" />
          <ReferentialConstraint>
            <Principal Role="tblContact">
              <PropertyRef Name="ContactID" />
            </Principal>
            <Dependent Role="tblProjectEventContact">
              <PropertyRef Name="ContactID" />
            </Dependent>
          </ReferentialConstraint>
        </Association>
        <Association Name="FK_tblProjectEventContact_tblProjectEvent">
          <End Role="tblProjectEvent" Type="VolTeerModel.Store.tblProjectEvent" Multiplicity="1" />
          <End Role="tblProjectEventContact" Type="VolTeerModel.Store.tblProjectEventContact" Multiplicity="*" />
          <ReferentialConstraint>
            <Principal Role="tblProjectEvent">
              <PropertyRef Name="EventID" />
            </Principal>
            <Dependent Role="tblProjectEventContact">
              <PropertyRef Name="EventID" />
            </Dependent>
          </ReferentialConstraint>
        </Association>
        <Association Name="FK_tblVendContact_tblContact">
          <End Role="tblContact" Type="VolTeerModel.Store.tblContact" Multiplicity="1" />
          <End Role="tblVendContact" Type="VolTeerModel.Store.tblVendContact" Multiplicity="*" />
          <ReferentialConstraint>
            <Principal Role="tblContact">
              <PropertyRef Name="ContactID" />
            </Principal>
            <Dependent Role="tblVendContact">
              <PropertyRef Name="ContactID" />
            </Dependent>
          </ReferentialConstraint>
        </Association>
        <Association Name="FK_tblVendContact_tblVendor">
          <End Role="tblVendor" Type="VolTeerModel.Store.tblVendor" Multiplicity="1" />
          <End Role="tblVendContact" Type="VolTeerModel.Store.tblVendContact" Multiplicity="*" />
          <ReferentialConstraint>
            <Principal Role="tblVendor">
              <PropertyRef Name="VendorID" />
            </Principal>
            <Dependent Role="tblVendContact">
              <PropertyRef Name="VendorID" />
            </Dependent>
          </ReferentialConstraint>
        </Association>
        <Association Name="FK_tblVendorAddr_tblAddress">
          <End Role="tblVendAddress" Type="VolTeerModel.Store.tblVendAddress" Multiplicity="1" />
          <End Role="tblVendorAddr" Type="VolTeerModel.Store.tblVendorAddr" Multiplicity="*" />
          <ReferentialConstraint>
            <Principal Role="tblVendAddress">
              <PropertyRef Name="AddrID" />
            </Principal>
            <Dependent Role="tblVendorAddr">
              <PropertyRef Name="AddrID" />
            </Dependent>
          </ReferentialConstraint>
        </Association>
        <Association Name="FK_tblVendorAddr_tblVendor">
          <End Role="tblVendor" Type="VolTeerModel.Store.tblVendor" Multiplicity="1" />
          <End Role="tblVendorAddr" Type="VolTeerModel.Store.tblVendorAddr" Multiplicity="*" />
          <ReferentialConstraint>
            <Principal Role="tblVendor">
              <PropertyRef Name="VendorID" />
            </Principal>
            <Dependent Role="tblVendorAddr">
              <PropertyRef Name="VendorID" />
            </Dependent>
          </ReferentialConstraint>
        </Association>
        <Association Name="FK_tblVendorProj_tblContact">
          <End Role="tblContact" Type="VolTeerModel.Store.tblContact" Multiplicity="1" />
          <End Role="tblVendorProjContact" Type="VolTeerModel.Store.tblVendorProjContact" Multiplicity="*" />
          <ReferentialConstraint>
            <Principal Role="tblContact">
              <PropertyRef Name="ContactID" />
            </Principal>
            <Dependent Role="tblVendorProjContact">
              <PropertyRef Name="ContactID" />
            </Dependent>
          </ReferentialConstraint>
        </Association>
        <Association Name="FK_tblVendorProj_tblProject">
          <End Role="tblProject" Type="VolTeerModel.Store.tblProject" Multiplicity="1" />
          <End Role="tblVendorProjContact" Type="VolTeerModel.Store.tblVendorProjContact" Multiplicity="*" />
          <ReferentialConstraint>
            <Principal Role="tblProject">
              <PropertyRef Name="ProjectID" />
            </Principal>
            <Dependent Role="tblVendorProjContact">
              <PropertyRef Name="ProjectID" />
            </Dependent>
          </ReferentialConstraint>
        </Association>
        <Association Name="FK_tblVendorProj_tblVendor">
          <End Role="tblVendor" Type="VolTeerModel.Store.tblVendor" Multiplicity="1" />
          <End Role="tblVendorProjContact" Type="VolTeerModel.Store.tblVendorProjContact" Multiplicity="*" />
          <ReferentialConstraint>
            <Principal Role="tblVendor">
              <PropertyRef Name="VendorID" />
            </Principal>
            <Dependent Role="tblVendorProjContact">
              <PropertyRef Name="VendorID" />
            </Dependent>
          </ReferentialConstraint>
        </Association>
        <Association Name="FK_tblVolAddr_tblAddress">
          <End Role="tblVolAddress" Type="VolTeerModel.Store.tblVolAddress" Multiplicity="1" />
          <End Role="tblVolAddr" Type="VolTeerModel.Store.tblVolAddr" Multiplicity="*" />
          <ReferentialConstraint>
            <Principal Role="tblVolAddress">
              <PropertyRef Name="AddrID" />
            </Principal>
            <Dependent Role="tblVolAddr">
              <PropertyRef Name="AddrID" />
            </Dependent>
          </ReferentialConstraint>
        </Association>
        <Association Name="FK_tblVolAddr_tblVolunteer">
          <End Role="tblVolunteer" Type="VolTeerModel.Store.tblVolunteer" Multiplicity="1" />
          <End Role="tblVolAddr" Type="VolTeerModel.Store.tblVolAddr" Multiplicity="*" />
          <ReferentialConstraint>
            <Principal Role="tblVolunteer">
              <PropertyRef Name="VolID" />
            </Principal>
            <Dependent Role="tblVolAddr">
              <PropertyRef Name="VolID" />
            </Dependent>
          </ReferentialConstraint>
        </Association>
        <Association Name="FK_tblVolSkill_tblSkill">
          <End Role="tblSkill" Type="VolTeerModel.Store.tblSkill" Multiplicity="1" />
          <End Role="tblVolSkill" Type="VolTeerModel.Store.tblVolSkill" Multiplicity="*" />
          <ReferentialConstraint>
            <Principal Role="tblSkill">
              <PropertyRef Name="SkillID" />
            </Principal>
            <Dependent Role="tblVolSkill">
              <PropertyRef Name="SkillID" />
            </Dependent>
          </ReferentialConstraint>
        </Association>
        <Association Name="FK_tblVolSkill_tblVolunteer">
          <End Role="tblVolunteer" Type="VolTeerModel.Store.tblVolunteer" Multiplicity="1" />
          <End Role="tblVolSkill" Type="VolTeerModel.Store.tblVolSkill" Multiplicity="*" />
          <ReferentialConstraint>
            <Principal Role="tblVolunteer">
              <PropertyRef Name="VolID" />
            </Principal>
            <Dependent Role="tblVolSkill">
              <PropertyRef Name="VolID" />
            </Dependent>
          </ReferentialConstraint>
        </Association>
        <Function Name="sp_Contact_Delete" Aggregate="false" BuiltIn="false" NiladicFunction="false" IsComposable="false" ParameterTypeSemantics="AllowImplicitConversion" Schema="Vend">
          <Parameter Name="ContactID" Type="uniqueidentifier" Mode="In" />
        </Function>
        <Function Name="sp_Contact_Insert" Aggregate="false" BuiltIn="false" NiladicFunction="false" IsComposable="false" ParameterTypeSemantics="AllowImplicitConversion" Schema="Vend">
          <Parameter Name="ContactFirstName" Type="nvarchar" Mode="In" />
          <Parameter Name="ContactMiddleName" Type="nvarchar" Mode="In" />
          <Parameter Name="ContactLastName" Type="nvarchar" Mode="In" />
        </Function>
        <Function Name="sp_Contact_MassUpdate" Aggregate="false" BuiltIn="false" NiladicFunction="false" IsComposable="false" ParameterTypeSemantics="AllowImplicitConversion" Schema="Vend">
          <Parameter Name="XML_IN" Type="xml" Mode="In" />
        </Function>
        <Function Name="sp_Contact_Select" Aggregate="false" BuiltIn="false" NiladicFunction="false" IsComposable="false" ParameterTypeSemantics="AllowImplicitConversion" Schema="Vend">
          <Parameter Name="ContactID" Type="uniqueidentifier" Mode="In" />
        </Function>
        <Function Name="sp_Contact_Update" Aggregate="false" BuiltIn="false" NiladicFunction="false" IsComposable="false" ParameterTypeSemantics="AllowImplicitConversion" Schema="Vend">
          <Parameter Name="ContactID" Type="uniqueidentifier" Mode="In" />
          <Parameter Name="ContactFirstName" Type="nvarchar" Mode="In" />
          <Parameter Name="ContactMiddleName" Type="nvarchar" Mode="In" />
          <Parameter Name="ContactLastName" Type="nvarchar" Mode="In" />
          <Parameter Name="ActiveFlg" Type="bit" Mode="In" />
        </Function>
        <Function Name="sp_EventRating_Delete" Aggregate="false" BuiltIn="false" NiladicFunction="false" IsComposable="false" ParameterTypeSemantics="AllowImplicitConversion" Schema="Vend">
          <Parameter Name="RatingID" Type="int" Mode="In" />
        </Function>
        <Function Name="sp_EventRating_Insert" Aggregate="false" BuiltIn="false" NiladicFunction="false" IsComposable="false" ParameterTypeSemantics="AllowImplicitConversion" Schema="Vend">
          <Parameter Name="EventID" Type="uniqueidentifier" Mode="In" />
          <Parameter Name="VolID" Type="uniqueidentifier" Mode="In" />
          <Parameter Name="RatingValue" Type="int" Mode="In" />
        </Function>
        <Function Name="sp_EventRating_MassUpdate" Aggregate="false" BuiltIn="false" NiladicFunction="false" IsComposable="false" ParameterTypeSemantics="AllowImplicitConversion" Schema="Vend">
          <Parameter Name="XML_IN" Type="xml" Mode="In" />
        </Function>
        <Function Name="sp_EventRating_Select" Aggregate="false" BuiltIn="false" NiladicFunction="false" IsComposable="false" ParameterTypeSemantics="AllowImplicitConversion" Schema="Vend">
          <Parameter Name="RatingID" Type="int" Mode="In" />
        </Function>
        <Function Name="sp_EventRating_Update" Aggregate="false" BuiltIn="false" NiladicFunction="false" IsComposable="false" ParameterTypeSemantics="AllowImplicitConversion" Schema="Vend">
          <Parameter Name="RatingID" Type="int" Mode="In" />
          <Parameter Name="EventID" Type="uniqueidentifier" Mode="In" />
          <Parameter Name="VolID" Type="uniqueidentifier" Mode="In" />
          <Parameter Name="RatingValue" Type="int" Mode="In" />
          <Parameter Name="ActiveFlg" Type="bit" Mode="In" />
        </Function>
        <Function Name="sp_Project_Delete" Aggregate="false" BuiltIn="false" NiladicFunction="false" IsComposable="false" ParameterTypeSemantics="AllowImplicitConversion" Schema="Vend">
          <Parameter Name="ProjectID" Type="uniqueidentifier" Mode="In" />
          <Parameter Name="flag" Type="bit" Mode="InOut" />
        </Function>
        <Function Name="sp_Project_Insert" Aggregate="false" BuiltIn="false" NiladicFunction="false" IsComposable="false" ParameterTypeSemantics="AllowImplicitConversion" Schema="Vend">
          <Parameter Name="ProjectID" Type="uniqueidentifier" Mode="In" />
          <Parameter Name="ProjectName" Type="nvarchar" Mode="In" />
          <Parameter Name="ProjectDesc" Type="nvarchar(max)" Mode="In" />
          <Parameter Name="AddrID" Type="int" Mode="In" />
        </Function>
        <Function Name="sp_Project_Select" Aggregate="false" BuiltIn="false" NiladicFunction="false" IsComposable="false" ParameterTypeSemantics="AllowImplicitConversion" Schema="Vend">
          <Parameter Name="ProjectID" Type="uniqueidentifier" Mode="In" />
        </Function>
        <Function Name="sp_Project_Update" Aggregate="false" BuiltIn="false" NiladicFunction="false" IsComposable="false" ParameterTypeSemantics="AllowImplicitConversion" Schema="Vend">
          <Parameter Name="flag" Type="bit" Mode="InOut" />
          <Parameter Name="ProjectID" Type="uniqueidentifier" Mode="In" />
          <Parameter Name="ProjectName" Type="nvarchar" Mode="In" />
          <Parameter Name="ProjectDesc" Type="nvarchar(max)" Mode="In" />
          <Parameter Name="AddrID" Type="int" Mode="In" />
        </Function>
        <Function Name="sp_Vend_Address_Delete" Aggregate="false" BuiltIn="false" NiladicFunction="false" IsComposable="false" ParameterTypeSemantics="AllowImplicitConversion" Schema="Vend">
          <Parameter Name="AddrID" Type="int" Mode="In" />
        </Function>
        <Function Name="sp_Vend_Address_Insert" Aggregate="false" BuiltIn="false" NiladicFunction="false" IsComposable="false" ParameterTypeSemantics="AllowImplicitConversion" Schema="Vend">
          <Parameter Name="AddrLine1" Type="nvarchar" Mode="In" />
          <Parameter Name="AddrLine2" Type="nvarchar" Mode="In" />
          <Parameter Name="AddrLine3" Type="nvarchar" Mode="In" />
          <Parameter Name="City" Type="nvarchar" Mode="In" />
          <Parameter Name="St" Type="char" Mode="In" />
          <Parameter Name="Zip" Type="int" Mode="In" />
          <Parameter Name="Zip4" Type="int" Mode="In" />
        </Function>
        <Function Name="sp_Vend_Address_MassUpdate" Aggregate="false" BuiltIn="false" NiladicFunction="false" IsComposable="false" ParameterTypeSemantics="AllowImplicitConversion" Schema="Vend">
          <Parameter Name="XML_IN" Type="xml" Mode="In" />
        </Function>
        <Function Name="sp_Vend_Address_Select" Aggregate="false" BuiltIn="false" NiladicFunction="false" IsComposable="false" ParameterTypeSemantics="AllowImplicitConversion" Schema="Vend">
          <Parameter Name="AddrID" Type="int" Mode="In" />
        </Function>
        <Function Name="sp_Vend_Address_Update" Aggregate="false" BuiltIn="false" NiladicFunction="false" IsComposable="false" ParameterTypeSemantics="AllowImplicitConversion" Schema="Vend">
          <Parameter Name="AddrId" Type="int" Mode="In" />
          <Parameter Name="ActiveFlg" Type="bit" Mode="In" />
          <Parameter Name="AddrLine1" Type="nvarchar" Mode="In" />
          <Parameter Name="AddrLine2" Type="nvarchar" Mode="In" />
          <Parameter Name="AddrLine3" Type="nvarchar" Mode="In" />
          <Parameter Name="City" Type="nvarchar" Mode="In" />
          <Parameter Name="St" Type="char" Mode="In" />
          <Parameter Name="Zip" Type="int" Mode="In" />
          <Parameter Name="Zip4" Type="int" Mode="In" />
        </Function>
        <Function Name="sp_Vend_Email_Delete" Aggregate="false" BuiltIn="false" NiladicFunction="false" IsComposable="false" ParameterTypeSemantics="AllowImplicitConversion" Schema="Vend">
          <Parameter Name="EmailID" Type="int" Mode="In" />
        </Function>
        <Function Name="sp_Vend_Email_Insert" Aggregate="false" BuiltIn="false" NiladicFunction="false" IsComposable="false" ParameterTypeSemantics="AllowImplicitConversion" Schema="Vend">
          <Parameter Name="EmailAddr" Type="nvarchar" Mode="In" />
        </Function>
        <Function Name="sp_Vend_Email_MassUpdate" Aggregate="false" BuiltIn="false" NiladicFunction="false" IsComposable="false" ParameterTypeSemantics="AllowImplicitConversion" Schema="Vend">
          <Parameter Name="XML_IN" Type="xml" Mode="In" />
        </Function>
        <Function Name="sp_Vend_Email_Select" Aggregate="false" BuiltIn="false" NiladicFunction="false" IsComposable="false" ParameterTypeSemantics="AllowImplicitConversion" Schema="Vend">
          <Parameter Name="EmailID" Type="int" Mode="In" />
        </Function>
        <Function Name="sp_Vend_Email_Update" Aggregate="false" BuiltIn="false" NiladicFunction="false" IsComposable="false" ParameterTypeSemantics="AllowImplicitConversion" Schema="Vend">
          <Parameter Name="EmailID" Type="int" Mode="In" />
          <Parameter Name="EmailAddr" Type="nvarchar" Mode="In" />
          <Parameter Name="ActiveFlg" Type="bit" Mode="In" />
        </Function>
        <Function Name="sp_Vendor_Delete" Aggregate="false" BuiltIn="false" NiladicFunction="false" IsComposable="false" ParameterTypeSemantics="AllowImplicitConversion" Schema="Vend">
          <Parameter Name="VendorID" Type="uniqueidentifier" Mode="In" />
          <Parameter Name="flag" Type="bit" Mode="InOut" />
        </Function>
        <Function Name="sp_Vendor_Insert" Aggregate="false" BuiltIn="false" NiladicFunction="false" IsComposable="false" ParameterTypeSemantics="AllowImplicitConversion" Schema="Vend">
          <Parameter Name="VendorID" Type="uniqueidentifier" Mode="In" />
          <Parameter Name="VendorName" Type="nvarchar" Mode="In" />
        </Function>
        <Function Name="sp_Vendor_Select" Aggregate="false" BuiltIn="false" NiladicFunction="false" IsComposable="false" ParameterTypeSemantics="AllowImplicitConversion" Schema="Vend">
          <Parameter Name="VendorID" Type="uniqueidentifier" Mode="In" />
        </Function>
        <Function Name="sp_Vendor_Update" Aggregate="false" BuiltIn="false" NiladicFunction="false" IsComposable="false" ParameterTypeSemantics="AllowImplicitConversion" Schema="Vend">
          <Parameter Name="flag" Type="bit" Mode="InOut" />
          <Parameter Name="VendorID" Type="uniqueidentifier" Mode="In" />
          <Parameter Name="VendorName" Type="nvarchar" Mode="In" />
        </Function>
        <Function Name="sp_Group_Delete" Aggregate="false" BuiltIn="false" NiladicFunction="false" IsComposable="false" ParameterTypeSemantics="AllowImplicitConversion" Schema="Vol">
          <Parameter Name="GroupID" Type="int" Mode="In" />
          <Parameter Name="ActiveFlg" Type="bit" Mode="In" />
        </Function>
        <Function Name="sp_Group_Insert" Aggregate="false" BuiltIn="false" NiladicFunction="false" IsComposable="false" ParameterTypeSemantics="AllowImplicitConversion" Schema="Vol">
          <Parameter Name="GroupName" Type="nvarchar" Mode="In" />
          <Parameter Name="ParticipationLevelID" Type="int" Mode="In" />
        </Function>
        <Function Name="sp_Group_Select" Aggregate="false" BuiltIn="false" NiladicFunction="false" IsComposable="false" ParameterTypeSemantics="AllowImplicitConversion" Schema="Vol">
          <Parameter Name="GroupID" Type="int" Mode="In" />
        </Function>
        <Function Name="sp_Group_Update" Aggregate="false" BuiltIn="false" NiladicFunction="false" IsComposable="false" ParameterTypeSemantics="AllowImplicitConversion" Schema="Vol">
          <Parameter Name="GroupID" Type="int" Mode="In" />
          <Parameter Name="GroupName" Type="nvarchar" Mode="In" />
          <Parameter Name="ParticipationLevelID" Type="int" Mode="In" />
        </Function>
        <Function Name="sp_Sample_Address_Delete" Aggregate="false" BuiltIn="false" NiladicFunction="false" IsComposable="false" ParameterTypeSemantics="AllowImplicitConversion" Schema="Vol">
          <Parameter Name="AddrID" Type="int" Mode="In" />
        </Function>
        <Function Name="sp_Sample_Address_Insert" Aggregate="false" BuiltIn="false" NiladicFunction="false" IsComposable="false" ParameterTypeSemantics="AllowImplicitConversion" Schema="Vol">
          <Parameter Name="AddrLine1" Type="nvarchar" Mode="In" />
          <Parameter Name="AddrLine2" Type="nvarchar" Mode="In" />
          <Parameter Name="AddrLine3" Type="nvarchar" Mode="In" />
          <Parameter Name="City" Type="nvarchar" Mode="In" />
          <Parameter Name="St" Type="char" Mode="In" />
          <Parameter Name="Zip" Type="int" Mode="In" />
          <Parameter Name="Zip4" Type="int" Mode="In" />
          <Parameter Name="ActiveFlg" Type="bit" Mode="In" />
        </Function>
        <Function Name="sp_Sample_Address_Select" Aggregate="false" BuiltIn="false" NiladicFunction="false" IsComposable="false" ParameterTypeSemantics="AllowImplicitConversion" Schema="Vol" />
        <Function Name="sp_Sample_Address_Update" Aggregate="false" BuiltIn="false" NiladicFunction="false" IsComposable="false" ParameterTypeSemantics="AllowImplicitConversion" Schema="Vol">
          <Parameter Name="AddrID" Type="int" Mode="In" />
          <Parameter Name="AddrLine1" Type="nvarchar" Mode="In" />
          <Parameter Name="AddrLine2" Type="nvarchar" Mode="In" />
          <Parameter Name="AddrLine3" Type="nvarchar" Mode="In" />
          <Parameter Name="City" Type="nvarchar" Mode="In" />
          <Parameter Name="St" Type="char" Mode="In" />
          <Parameter Name="Zip" Type="int" Mode="In" />
          <Parameter Name="Zip4" Type="int" Mode="In" />
          <Parameter Name="ActiveFlg" Type="bit" Mode="In" />
        </Function>
        <Function Name="sp_Skill_Delete" Aggregate="false" BuiltIn="false" NiladicFunction="false" IsComposable="false" ParameterTypeSemantics="AllowImplicitConversion" Schema="Vol">
          <Parameter Name="SkillID" Type="uniqueidentifier" Mode="In" />
          <Parameter Name="ActiveFlg" Type="int" Mode="In" />
        </Function>
        <Function Name="sp_Skill_Insert" Aggregate="false" BuiltIn="false" NiladicFunction="false" IsComposable="false" ParameterTypeSemantics="AllowImplicitConversion" Schema="Vol">
          <Parameter Name="SkillName" Type="nvarchar" Mode="In" />
          <Parameter Name="MstrSkillID" Type="uniqueidentifier" Mode="In" />
          <Parameter Name="ReqCert" Type="bit" Mode="In" />
        </Function>
        <Function Name="sp_Skill_Select" Aggregate="false" BuiltIn="false" NiladicFunction="false" IsComposable="false" ParameterTypeSemantics="AllowImplicitConversion" Schema="Vol">
          <Parameter Name="SkillID" Type="uniqueidentifier" Mode="In" />
        </Function>
        <Function Name="sp_Skill_Update" Aggregate="false" BuiltIn="false" NiladicFunction="false" IsComposable="false" ParameterTypeSemantics="AllowImplicitConversion" Schema="Vol">
          <Parameter Name="SkillID" Type="uniqueidentifier" Mode="In" />
          <Parameter Name="SkillName" Type="nvarchar" Mode="In" />
          <Parameter Name="MstrSkillID" Type="uniqueidentifier" Mode="In" />
          <Parameter Name="ReqCert" Type="bit" Mode="In" />
        </Function>
        <Function Name="sp_Vol_Address_Delete" Aggregate="false" BuiltIn="false" NiladicFunction="false" IsComposable="false" ParameterTypeSemantics="AllowImplicitConversion" Schema="Vol">
          <Parameter Name="AddrID" Type="int" Mode="In" />
        </Function>
        <Function Name="sp_Vol_Address_Insert" Aggregate="false" BuiltIn="false" NiladicFunction="false" IsComposable="false" ParameterTypeSemantics="AllowImplicitConversion" Schema="Vol">
          <Parameter Name="AddrLine1" Type="nvarchar" Mode="In" />
          <Parameter Name="AddrLine2" Type="nvarchar" Mode="In" />
          <Parameter Name="AddrLine3" Type="nvarchar" Mode="In" />
          <Parameter Name="City" Type="nvarchar" Mode="In" />
          <Parameter Name="St" Type="char" Mode="In" />
          <Parameter Name="Zip" Type="int" Mode="In" />
          <Parameter Name="Zip4" Type="int" Mode="In" />
          <Parameter Name="ActiveFlg" Type="bit" Mode="In" />
        </Function>
        <Function Name="sp_Vol_Address_MassUpdate" Aggregate="false" BuiltIn="false" NiladicFunction="false" IsComposable="false" ParameterTypeSemantics="AllowImplicitConversion" Schema="Vol">
          <Parameter Name="XML_IN" Type="xml" Mode="In" />
        </Function>
        <Function Name="sp_Vol_Address_Select" Aggregate="false" BuiltIn="false" NiladicFunction="false" IsComposable="false" ParameterTypeSemantics="AllowImplicitConversion" Schema="Vol">
          <Parameter Name="AddrID" Type="int" Mode="In" />
        </Function>
        <Function Name="sp_Vol_Address_Update" Aggregate="false" BuiltIn="false" NiladicFunction="false" IsComposable="false" ParameterTypeSemantics="AllowImplicitConversion" Schema="Vol">
          <Parameter Name="AddrId" Type="int" Mode="In" />
          <Parameter Name="ActiveFlg" Type="bit" Mode="In" />
          <Parameter Name="AddrLine1" Type="nvarchar" Mode="In" />
          <Parameter Name="AddrLine2" Type="nvarchar" Mode="In" />
          <Parameter Name="AddrLine3" Type="nvarchar" Mode="In" />
          <Parameter Name="City" Type="nvarchar" Mode="In" />
          <Parameter Name="St" Type="char" Mode="In" />
          <Parameter Name="Zip" Type="int" Mode="In" />
          <Parameter Name="Zip4" Type="int" Mode="In" />
        </Function>
        <Function Name="sp_Vol_Email_Delete" Aggregate="false" BuiltIn="false" NiladicFunction="false" IsComposable="false" ParameterTypeSemantics="AllowImplicitConversion" Schema="Vol">
          <Parameter Name="EmailID" Type="int" Mode="In" />
          <Parameter Name="EmailAddr" Type="nvarchar" Mode="In" />
          <Parameter Name="ActiveFlg" Type="bit" Mode="In" />
        </Function>
        <Function Name="sp_Vol_Email_Insert" Aggregate="false" BuiltIn="false" NiladicFunction="false" IsComposable="false" ParameterTypeSemantics="AllowImplicitConversion" Schema="Vol">
          <Parameter Name="EmailAddr" Type="nvarchar" Mode="In" />
        </Function>
        <Function Name="sp_Vol_Email_Select" Aggregate="false" BuiltIn="false" NiladicFunction="false" IsComposable="false" ParameterTypeSemantics="AllowImplicitConversion" Schema="Vol">
          <Parameter Name="EmailID" Type="int" Mode="In" />
        </Function>
        <Function Name="sp_Vol_Email_Update" Aggregate="false" BuiltIn="false" NiladicFunction="false" IsComposable="false" ParameterTypeSemantics="AllowImplicitConversion" Schema="Vol">
          <Parameter Name="EmailID" Type="int" Mode="In" />
          <Parameter Name="EmailAddr" Type="nvarchar" Mode="In" />
        </Function>
        <Function Name="sp_Vol_State_Select" Aggregate="false" BuiltIn="false" NiladicFunction="false" IsComposable="false" ParameterTypeSemantics="AllowImplicitConversion" Schema="Vol" />
        <Function Name="sp_Volunteer_Delete" Aggregate="false" BuiltIn="false" NiladicFunction="false" IsComposable="false" ParameterTypeSemantics="AllowImplicitConversion" Schema="Vol">
          <Parameter Name="VolID" Type="uniqueidentifier" Mode="In" />
        </Function>
        <Function Name="sp_Volunteer_Insert" Aggregate="false" BuiltIn="false" NiladicFunction="false" IsComposable="false" ParameterTypeSemantics="AllowImplicitConversion" Schema="Vol">
          <Parameter Name="VolID" Type="uniqueidentifier" Mode="In" />
          <Parameter Name="VolFirstName" Type="nvarchar" Mode="In" />
          <Parameter Name="VolMiddleName" Type="nvarchar" Mode="In" />
          <Parameter Name="VolLastName" Type="nvarchar" Mode="In" />
        </Function>
        <Function Name="sp_Volunteer_Select" Aggregate="false" BuiltIn="false" NiladicFunction="false" IsComposable="false" ParameterTypeSemantics="AllowImplicitConversion" Schema="Vol">
          <Parameter Name="VolID" Type="uniqueidentifier" Mode="In" />
        </Function>
        <Function Name="sp_Volunteer_Update" Aggregate="false" BuiltIn="false" NiladicFunction="false" IsComposable="false" ParameterTypeSemantics="AllowImplicitConversion" Schema="Vol">
          <Parameter Name="VolID" Type="uniqueidentifier" Mode="In" />
          <Parameter Name="ActiveFlg" Type="bit" Mode="In" />
          <Parameter Name="VolFirstName" Type="nvarchar" Mode="In" />
          <Parameter Name="VolMiddleName" Type="nvarchar" Mode="In" />
          <Parameter Name="VolLastName" Type="nvarchar" Mode="In" />
        </Function>
      </Schema></edmx:StorageModels>
    <!-- CSDL content -->
    <edmx:ConceptualModels>
      <Schema Namespace="VolTeerModel" Alias="Self" xmlns:annotation="http://schemas.microsoft.com/ado/2009/02/edm/annotation" xmlns="http://schemas.microsoft.com/ado/2008/09/edm">
        <EntityContainer Name="VolTeerEntities" annotation:LazyLoadingEnabled="true">
          <EntitySet Name="tblContacts" EntityType="VolTeerModel.tblContact" />
          <EntitySet Name="tblContactEmails" EntityType="VolTeerModel.tblContactEmail" />
          <EntitySet Name="tblEventRatings" EntityType="VolTeerModel.tblEventRating" />
          <EntitySet Name="tblProjects" EntityType="VolTeerModel.tblProject" />
          <EntitySet Name="tblProjectEvents" EntityType="VolTeerModel.tblProjectEvent" />
          <EntitySet Name="tblProjectEventContacts" EntityType="VolTeerModel.tblProjectEventContact" />
          <EntitySet Name="tblVendAddresses" EntityType="VolTeerModel.tblVendAddress" />
          <EntitySet Name="tblVendContacts" EntityType="VolTeerModel.tblVendContact" />
          <EntitySet Name="tblVendEmails" EntityType="VolTeerModel.tblVendEmail" />
          <EntitySet Name="tblVendors" EntityType="VolTeerModel.tblVendor" />
          <EntitySet Name="tblVendorAddrs" EntityType="VolTeerModel.tblVendorAddr" />
          <EntitySet Name="tblVendorProjContacts" EntityType="VolTeerModel.tblVendorProjContact" />
          <EntitySet Name="tblVendStates" EntityType="VolTeerModel.tblVendState" />
          <EntitySet Name="tblGroups" EntityType="VolTeerModel.tblGroup" />
          <EntitySet Name="tblSampleAddresses" EntityType="VolTeerModel.tblSampleAddress" />
          <EntitySet Name="tblSkills" EntityType="VolTeerModel.tblSkill" />
          <EntitySet Name="tblVolAddresses" EntityType="VolTeerModel.tblVolAddress" />
          <EntitySet Name="tblVolEmails" EntityType="VolTeerModel.tblVolEmail" />
          <EntitySet Name="tblVolStates" EntityType="VolTeerModel.tblVolState" />
          <EntitySet Name="tblVolunteers" EntityType="VolTeerModel.tblVolunteer" />
          <AssociationSet Name="FK_tblContactEmail_tblContact" Association="VolTeerModel.FK_tblContactEmail_tblContact">
            <End Role="tblContact" EntitySet="tblContacts" />
            <End Role="tblContactEmail" EntitySet="tblContactEmails" />
          </AssociationSet>
          <AssociationSet Name="FK_tblProjectEventContact_tblContact" Association="VolTeerModel.FK_tblProjectEventContact_tblContact">
            <End Role="tblContact" EntitySet="tblContacts" />
            <End Role="tblProjectEventContact" EntitySet="tblProjectEventContacts" />
          </AssociationSet>
          <AssociationSet Name="FK_tblVendContact_tblContact" Association="VolTeerModel.FK_tblVendContact_tblContact">
            <End Role="tblContact" EntitySet="tblContacts" />
            <End Role="tblVendContact" EntitySet="tblVendContacts" />
          </AssociationSet>
          <AssociationSet Name="FK_tblVendorProj_tblContact" Association="VolTeerModel.FK_tblVendorProj_tblContact">
            <End Role="tblContact" EntitySet="tblContacts" />
            <End Role="tblVendorProjContact" EntitySet="tblVendorProjContacts" />
          </AssociationSet>
          <AssociationSet Name="FK_tblContactEmail_tblEmail" Association="VolTeerModel.FK_tblContactEmail_tblEmail">
            <End Role="tblVendEmail" EntitySet="tblVendEmails" />
            <End Role="tblContactEmail" EntitySet="tblContactEmails" />
          </AssociationSet>
          <AssociationSet Name="FK_tblEventRating_tblProjectEvent" Association="VolTeerModel.FK_tblEventRating_tblProjectEvent">
            <End Role="tblProjectEvent" EntitySet="tblProjectEvents" />
            <End Role="tblEventRating" EntitySet="tblEventRatings" />
          </AssociationSet>
          <AssociationSet Name="FK_tblProject_tblAddress" Association="VolTeerModel.FK_tblProject_tblAddress">
            <End Role="tblVendAddress" EntitySet="tblVendAddresses" />
            <End Role="tblProject" EntitySet="tblProjects" />
          </AssociationSet>
          <AssociationSet Name="FK_tblVendorProj_tblProject" Association="VolTeerModel.FK_tblVendorProj_tblProject">
            <End Role="tblProject" EntitySet="tblProjects" />
            <End Role="tblVendorProjContact" EntitySet="tblVendorProjContacts" />
          </AssociationSet>
          <AssociationSet Name="FK_tblProjectEventContact_tblProjectEvent" Association="VolTeerModel.FK_tblProjectEventContact_tblProjectEvent">
            <End Role="tblProjectEvent" EntitySet="tblProjectEvents" />
            <End Role="tblProjectEventContact" EntitySet="tblProjectEventContacts" />
          </AssociationSet>
          <AssociationSet Name="FK_tblVendorAddr_tblAddress" Association="VolTeerModel.FK_tblVendorAddr_tblAddress">
            <End Role="tblVendAddress" EntitySet="tblVendAddresses" />
            <End Role="tblVendorAddr" EntitySet="tblVendorAddrs" />
          </AssociationSet>
          <AssociationSet Name="FK_tblVendContact_tblVendor" Association="VolTeerModel.FK_tblVendContact_tblVendor">
            <End Role="tblVendor" EntitySet="tblVendors" />
            <End Role="tblVendContact" EntitySet="tblVendContacts" />
          </AssociationSet>
          <AssociationSet Name="FK_tblVendorAddr_tblVendor" Association="VolTeerModel.FK_tblVendorAddr_tblVendor">
            <End Role="tblVendor" EntitySet="tblVendors" />
            <End Role="tblVendorAddr" EntitySet="tblVendorAddrs" />
          </AssociationSet>
          <AssociationSet Name="FK_tblVendorProj_tblVendor" Association="VolTeerModel.FK_tblVendorProj_tblVendor">
            <End Role="tblVendor" EntitySet="tblVendors" />
            <End Role="tblVendorProjContact" EntitySet="tblVendorProjContacts" />
          </AssociationSet>
          <AssociationSet Name="FK_Skill_Skill" Association="VolTeerModel.FK_Skill_Skill">
            <End Role="tblSkill" EntitySet="tblSkills" />
            <End Role="tblSkill1" EntitySet="tblSkills" />
          </AssociationSet>
          <AssociationSet Name="FK_tblEmail_tblVolunteer" Association="VolTeerModel.FK_tblEmail_tblVolunteer">
            <End Role="tblVolunteer" EntitySet="tblVolunteers" />
            <End Role="tblVolEmail" EntitySet="tblVolEmails" />
          </AssociationSet>
          <AssociationSet Name="tblGroupAddr" Association="VolTeerModel.tblGroupAddr">
            <End Role="tblVolAddress" EntitySet="tblVolAddresses" />
            <End Role="tblGroup" EntitySet="tblGroups" />
          </AssociationSet>
          <AssociationSet Name="tblGroupVol" Association="VolTeerModel.tblGroupVol">
            <End Role="tblGroup" EntitySet="tblGroups" />
            <End Role="tblVolunteer" EntitySet="tblVolunteers" />
          </AssociationSet>
          <AssociationSet Name="tblVolAddr" Association="VolTeerModel.tblVolAddr">
            <End Role="tblVolAddress" EntitySet="tblVolAddresses" />
            <End Role="tblVolunteer" EntitySet="tblVolunteers" />
          </AssociationSet>
          <AssociationSet Name="tblVolSkill" Association="VolTeerModel.tblVolSkill">
            <End Role="tblSkill" EntitySet="tblSkills" />
            <End Role="tblVolunteer" EntitySet="tblVolunteers" />
          </AssociationSet>
          <FunctionImport Name="sp_Contact_Delete">
          <Parameter Name="ContactID" Mode="In" Type="Guid" />
          </FunctionImport>
          <FunctionImport Name="sp_Contact_Insert" ReturnType="Collection(Guid)">
            <Parameter Name="ContactFirstName" Mode="In" Type="String" />
            <Parameter Name="ContactMiddleName" Mode="In" Type="String" />
            <Parameter Name="ContactLastName" Mode="In" Type="String" />
          </FunctionImport>
          <FunctionImport Name="sp_Contact_MassUpdate">
          <Parameter Name="XML_IN" Mode="In" Type="String" />
          </FunctionImport>
          <FunctionImport Name="sp_Contact_Select" ReturnType="Collection(VolTeerModel.sp_Contact_Select_Result)">
          <Parameter Name="ContactID" Mode="In" Type="Guid" />
          </FunctionImport>
          <FunctionImport Name="sp_Contact_Update">
            <Parameter Name="ContactID" Mode="In" Type="Guid" />
            <Parameter Name="ContactFirstName" Mode="In" Type="String" />
            <Parameter Name="ContactMiddleName" Mode="In" Type="String" />
            <Parameter Name="ContactLastName" Mode="In" Type="String" />
            <Parameter Name="ActiveFlg" Mode="In" Type="Boolean" />
          </FunctionImport>
          <FunctionImport Name="sp_EventRating_Delete">
          <Parameter Name="RatingID" Mode="In" Type="Int32" />
          </FunctionImport>
          <FunctionImport Name="sp_EventRating_Insert" ReturnType="Collection(Int32)">
            <Parameter Name="EventID" Mode="In" Type="Guid" />
            <Parameter Name="VolID" Mode="In" Type="Guid" />
            <Parameter Name="RatingValue" Mode="In" Type="Int32" />
          </FunctionImport>
          <FunctionImport Name="sp_EventRating_MassUpdate">
          <Parameter Name="XML_IN" Mode="In" Type="String" />
          </FunctionImport>
          <FunctionImport Name="sp_EventRating_Select" ReturnType="Collection(VolTeerModel.sp_EventRating_Select_Result)">
          <Parameter Name="RatingID" Mode="In" Type="Int32" />
          </FunctionImport>
          <FunctionImport Name="sp_EventRating_Update">
            <Parameter Name="RatingID" Mode="In" Type="Int32" />
            <Parameter Name="EventID" Mode="In" Type="Guid" />
            <Parameter Name="VolID" Mode="In" Type="Guid" />
            <Parameter Name="RatingValue" Mode="In" Type="Int32" />
            <Parameter Name="ActiveFlg" Mode="In" Type="Boolean" />
          </FunctionImport>
          <FunctionImport Name="sp_Project_Delete">
            <Parameter Name="ProjectID" Mode="In" Type="Guid" />
            <Parameter Name="flag" Mode="InOut" Type="Boolean" />
          </FunctionImport>
          <FunctionImport Name="sp_Project_Insert">
            <Parameter Name="ProjectID" Mode="In" Type="Guid" />
            <Parameter Name="ProjectName" Mode="In" Type="String" />
            <Parameter Name="ProjectDesc" Mode="In" Type="String" />
            <Parameter Name="AddrID" Mode="In" Type="Int32" />
          </FunctionImport>
          <FunctionImport Name="sp_Project_Select" ReturnType="Collection(VolTeerModel.sp_Project_Select_Result)">
          <Parameter Name="ProjectID" Mode="In" Type="Guid" />
          </FunctionImport>
          <FunctionImport Name="sp_Project_Update">
            <Parameter Name="flag" Mode="InOut" Type="Boolean" />
            <Parameter Name="ProjectID" Mode="In" Type="Guid" />
            <Parameter Name="ProjectName" Mode="In" Type="String" />
            <Parameter Name="ProjectDesc" Mode="In" Type="String" />
            <Parameter Name="AddrID" Mode="In" Type="Int32" />
          </FunctionImport>
          <FunctionImport Name="sp_Vend_Address_Delete">
          <Parameter Name="AddrID" Mode="In" Type="Int32" />
          </FunctionImport>
          <FunctionImport Name="sp_Vend_Address_Insert" ReturnType="Collection(Int32)">
            <Parameter Name="AddrLine1" Mode="In" Type="String" />
            <Parameter Name="AddrLine2" Mode="In" Type="String" />
            <Parameter Name="AddrLine3" Mode="In" Type="String" />
            <Parameter Name="City" Mode="In" Type="String" />
            <Parameter Name="St" Mode="In" Type="String" />
            <Parameter Name="Zip" Mode="In" Type="Int32" />
            <Parameter Name="Zip4" Mode="In" Type="Int32" />
          </FunctionImport>
          <FunctionImport Name="sp_Vend_Address_MassUpdate">
          <Parameter Name="XML_IN" Mode="In" Type="String" />
          </FunctionImport>
          <FunctionImport Name="sp_Vend_Address_Select" ReturnType="Collection(VolTeerModel.sp_Vend_Address_Select_Result)">
          <Parameter Name="AddrID" Mode="In" Type="Int32" />
          </FunctionImport>
          <FunctionImport Name="sp_Vend_Address_Update">
            <Parameter Name="AddrId" Mode="In" Type="Int32" />
            <Parameter Name="ActiveFlg" Mode="In" Type="Boolean" />
            <Parameter Name="AddrLine1" Mode="In" Type="String" />
            <Parameter Name="AddrLine2" Mode="In" Type="String" />
            <Parameter Name="AddrLine3" Mode="In" Type="String" />
            <Parameter Name="City" Mode="In" Type="String" />
            <Parameter Name="St" Mode="In" Type="String" />
            <Parameter Name="Zip" Mode="In" Type="Int32" />
            <Parameter Name="Zip4" Mode="In" Type="Int32" />
          </FunctionImport>
          <FunctionImport Name="sp_Vend_Email_Delete">
          <Parameter Name="EmailID" Mode="In" Type="Int32" />
          </FunctionImport>
          <FunctionImport Name="sp_Vend_Email_Insert">
          <Parameter Name="EmailAddr" Mode="In" Type="String" />
          </FunctionImport>
          <FunctionImport Name="sp_Vend_Email_MassUpdate">
          <Parameter Name="XML_IN" Mode="In" Type="String" />
          </FunctionImport>
          <FunctionImport Name="sp_Vend_Email_Select" ReturnType="Collection(VolTeerModel.sp_Vend_Email_Select_Result)">
          <Parameter Name="EmailID" Mode="In" Type="Int32" />
          </FunctionImport>
          <FunctionImport Name="sp_Vend_Email_Update">
            <Parameter Name="EmailID" Mode="In" Type="Int32" />
            <Parameter Name="EmailAddr" Mode="In" Type="String" />
            <Parameter Name="ActiveFlg" Mode="In" Type="Boolean" />
          </FunctionImport>
          <FunctionImport Name="sp_Vendor_Delete">
            <Parameter Name="VendorID" Mode="In" Type="Guid" />
            <Parameter Name="flag" Mode="InOut" Type="Boolean" />
          </FunctionImport>
          <FunctionImport Name="sp_Vendor_Insert">
            <Parameter Name="VendorID" Mode="In" Type="Guid" />
            <Parameter Name="VendorName" Mode="In" Type="String" />
          </FunctionImport>
          <FunctionImport Name="sp_Vendor_Select" ReturnType="Collection(VolTeerModel.sp_Vendor_Select_Result)">
          <Parameter Name="VendorID" Mode="In" Type="Guid" />
          </FunctionImport>
          <FunctionImport Name="sp_Vendor_Update">
            <Parameter Name="flag" Mode="InOut" Type="Boolean" />
            <Parameter Name="VendorID" Mode="In" Type="Guid" />
            <Parameter Name="VendorName" Mode="In" Type="String" />
          </FunctionImport>
          <FunctionImport Name="sp_Group_Delete">
            <Parameter Name="GroupID" Mode="In" Type="Int32" />
            <Parameter Name="ActiveFlg" Mode="In" Type="Boolean" />
          </FunctionImport>
          <FunctionImport Name="sp_Group_Insert" ReturnType="Collection(Int32)">
            <Parameter Name="GroupName" Mode="In" Type="String" />
            <Parameter Name="ParticipationLevelID" Mode="In" Type="Int32" />
          </FunctionImport>
          <FunctionImport Name="sp_Group_Select" ReturnType="Collection(VolTeerModel.sp_Group_Select_Result)">
          <Parameter Name="GroupID" Mode="In" Type="Int32" />
          </FunctionImport>
          <FunctionImport Name="sp_Group_Update">
            <Parameter Name="GroupID" Mode="In" Type="Int32" />
            <Parameter Name="GroupName" Mode="In" Type="String" />
            <Parameter Name="ParticipationLevelID" Mode="In" Type="Int32" />
          </FunctionImport>
          <FunctionImport Name="sp_Sample_Address_Delete">
          <Parameter Name="AddrID" Mode="In" Type="Int32" />
          </FunctionImport>
          <FunctionImport Name="sp_Sample_Address_Insert">
            <Parameter Name="AddrLine1" Mode="In" Type="String" />
            <Parameter Name="AddrLine2" Mode="In" Type="String" />
            <Parameter Name="AddrLine3" Mode="In" Type="String" />
            <Parameter Name="City" Mode="In" Type="String" />
            <Parameter Name="St" Mode="In" Type="String" />
            <Parameter Name="Zip" Mode="In" Type="Int32" />
            <Parameter Name="Zip4" Mode="In" Type="Int32" />
            <Parameter Name="ActiveFlg" Mode="In" Type="Boolean" />
          </FunctionImport>
          <FunctionImport Name="sp_Sample_Address_Select" ReturnType="Collection(VolTeerModel.sp_Sample_Address_Select_Result)" />
          <FunctionImport Name="sp_Sample_Address_Update">
            <Parameter Name="AddrID" Mode="In" Type="Int32" />
            <Parameter Name="AddrLine1" Mode="In" Type="String" />
            <Parameter Name="AddrLine2" Mode="In" Type="String" />
            <Parameter Name="AddrLine3" Mode="In" Type="String" />
            <Parameter Name="City" Mode="In" Type="String" />
            <Parameter Name="St" Mode="In" Type="String" />
            <Parameter Name="Zip" Mode="In" Type="Int32" />
            <Parameter Name="Zip4" Mode="In" Type="Int32" />
            <Parameter Name="ActiveFlg" Mode="In" Type="Boolean" />
          </FunctionImport>
          <FunctionImport Name="sp_Skill_Delete">
            <Parameter Name="SkillID" Mode="In" Type="Guid" />
            <Parameter Name="ActiveFlg" Mode="In" Type="Int32" />
          </FunctionImport>
          <FunctionImport Name="sp_Skill_Insert" ReturnType="Collection(Guid)">
            <Parameter Name="SkillName" Mode="In" Type="String" />
            <Parameter Name="MstrSkillID" Mode="In" Type="Guid" />
            <Parameter Name="ReqCert" Mode="In" Type="Boolean" />
          </FunctionImport>
          <FunctionImport Name="sp_Skill_Select" ReturnType="Collection(VolTeerModel.sp_Skill_Select_Result)">
          <Parameter Name="SkillID" Mode="In" Type="Guid" />
          </FunctionImport>
          <FunctionImport Name="sp_Skill_Update">
            <Parameter Name="SkillID" Mode="In" Type="Guid" />
            <Parameter Name="SkillName" Mode="In" Type="String" />
            <Parameter Name="MstrSkillID" Mode="In" Type="Guid" />
            <Parameter Name="ReqCert" Mode="In" Type="Boolean" />
          </FunctionImport>
          <FunctionImport Name="sp_Vol_Address_Delete">
          <Parameter Name="AddrID" Mode="In" Type="Int32" />
          </FunctionImport>
          <FunctionImport Name="sp_Vol_Address_Insert" ReturnType="Collection(Int32)">
            <Parameter Name="AddrLine1" Mode="In" Type="String" />
            <Parameter Name="AddrLine2" Mode="In" Type="String" />
            <Parameter Name="AddrLine3" Mode="In" Type="String" />
            <Parameter Name="City" Mode="In" Type="String" />
            <Parameter Name="St" Mode="In" Type="String" />
            <Parameter Name="Zip" Mode="In" Type="Int32" />
            <Parameter Name="Zip4" Mode="In" Type="Int32" />
            <Parameter Name="ActiveFlg" Mode="In" Type="Boolean" />
          </FunctionImport>
          <FunctionImport Name="sp_Vol_Address_MassUpdate">
          <Parameter Name="XML_IN" Mode="In" Type="String" />
          </FunctionImport>
          <FunctionImport Name="sp_Vol_Address_Select" ReturnType="Collection(VolTeerModel.sp_Vol_Address_Select_Result)">
          <Parameter Name="AddrID" Mode="In" Type="Int32" />
          </FunctionImport>
          <FunctionImport Name="sp_Vol_Address_Update">
            <Parameter Name="AddrId" Mode="In" Type="Int32" />
            <Parameter Name="ActiveFlg" Mode="In" Type="Boolean" />
            <Parameter Name="AddrLine1" Mode="In" Type="String" />
            <Parameter Name="AddrLine2" Mode="In" Type="String" />
            <Parameter Name="AddrLine3" Mode="In" Type="String" />
            <Parameter Name="City" Mode="In" Type="String" />
            <Parameter Name="St" Mode="In" Type="String" />
            <Parameter Name="Zip" Mode="In" Type="Int32" />
            <Parameter Name="Zip4" Mode="In" Type="Int32" />
          </FunctionImport>
          <FunctionImport Name="sp_Vol_Email_Delete">
            <Parameter Name="EmailID" Mode="In" Type="Int32" />
            <Parameter Name="EmailAddr" Mode="In" Type="String" />
            <Parameter Name="ActiveFlg" Mode="In" Type="Boolean" />
          </FunctionImport>
          <FunctionImport Name="sp_Vol_Email_Insert" ReturnType="Collection(Int32)">
          <Parameter Name="EmailAddr" Mode="In" Type="String" />
          </FunctionImport>
          <FunctionImport Name="sp_Vol_Email_Select" ReturnType="Collection(VolTeerModel.sp_Vol_Email_Select_Result)">
          <Parameter Name="EmailID" Mode="In" Type="Int32" />
          </FunctionImport>
          <FunctionImport Name="sp_Vol_Email_Update">
            <Parameter Name="EmailID" Mode="In" Type="Int32" />
            <Parameter Name="EmailAddr" Mode="In" Type="String" />
          </FunctionImport>
          <FunctionImport Name="sp_Vol_State_Select" ReturnType="Collection(VolTeerModel.sp_Vol_State_Select_Result)" />
          <FunctionImport Name="sp_Volunteer_Delete">
          <Parameter Name="VolID" Mode="In" Type="Guid" />
          </FunctionImport>
          <FunctionImport Name="sp_Volunteer_Insert" ReturnType="Collection(Guid)">
            <Parameter Name="VolID" Mode="In" Type="Guid" />
            <Parameter Name="VolFirstName" Mode="In" Type="String" />
            <Parameter Name="VolMiddleName" Mode="In" Type="String" />
            <Parameter Name="VolLastName" Mode="In" Type="String" />
          </FunctionImport>
          <FunctionImport Name="sp_Volunteer_Select" ReturnType="Collection(VolTeerModel.sp_Volunteer_Select_Result)">
          <Parameter Name="VolID" Mode="In" Type="Guid" />
          </FunctionImport>
          <FunctionImport Name="sp_Volunteer_Update">
            <Parameter Name="VolID" Mode="In" Type="Guid" />
            <Parameter Name="ActiveFlg" Mode="In" Type="Boolean" />
            <Parameter Name="VolFirstName" Mode="In" Type="String" />
            <Parameter Name="VolMiddleName" Mode="In" Type="String" />
            <Parameter Name="VolLastName" Mode="In" Type="String" />
          </FunctionImport>
        </EntityContainer>
        <EntityType Name="tblContact">
          <Key>
            <PropertyRef Name="ContactID" />
          </Key>
          <Property Name="ContactID" Type="Guid" Nullable="false" />
          <Property Name="ContactFirstName" Type="String" MaxLength="50" Unicode="true" FixedLength="false" />
          <Property Name="ContactMiddleName" Type="String" MaxLength="50" Unicode="true" FixedLength="false" />
          <Property Name="ContactLastName" Type="String" MaxLength="50" Unicode="true" FixedLength="false" />
          <Property Name="ActiveFlg" Type="Boolean" Nullable="false" />
          <NavigationProperty Name="tblContactEmails" Relationship="VolTeerModel.FK_tblContactEmail_tblContact" FromRole="tblContact" ToRole="tblContactEmail" />
          <NavigationProperty Name="tblProjectEventContacts" Relationship="VolTeerModel.FK_tblProjectEventContact_tblContact" FromRole="tblContact" ToRole="tblProjectEventContact" />
          <NavigationProperty Name="tblVendContacts" Relationship="VolTeerModel.FK_tblVendContact_tblContact" FromRole="tblContact" ToRole="tblVendContact" />
          <NavigationProperty Name="tblVendorProjContacts" Relationship="VolTeerModel.FK_tblVendorProj_tblContact" FromRole="tblContact" ToRole="tblVendorProjContact" />
        </EntityType>
        <EntityType Name="tblContactEmail">
          <Key>
            <PropertyRef Name="ContactID" />
            <PropertyRef Name="EmailID" />
          </Key>
          <Property Name="ContactID" Type="Guid" Nullable="false" />
          <Property Name="EmailID" Type="Int32" Nullable="false" />
          <Property Name="PrimaryEmail" Type="Boolean" />
          <NavigationProperty Name="tblContact" Relationship="VolTeerModel.FK_tblContactEmail_tblContact" FromRole="tblContactEmail" ToRole="tblContact" />
          <NavigationProperty Name="tblVendEmail" Relationship="VolTeerModel.FK_tblContactEmail_tblEmail" FromRole="tblContactEmail" ToRole="tblVendEmail" />
        </EntityType>
        <EntityType Name="tblEventRating">
          <Key>
            <PropertyRef Name="RatingID" />
          </Key>
          <Property Name="RatingID" Type="Int32" Nullable="false" />
          <Property Name="EventID" Type="Guid" />
          <Property Name="VolID" Type="Guid" />
          <Property Name="RatingValue" Type="Int32" />
          <Property Name="ActiveFlg" Type="Boolean" Nullable="false" />
          <NavigationProperty Name="tblProjectEvent" Relationship="VolTeerModel.FK_tblEventRating_tblProjectEvent" FromRole="tblEventRating" ToRole="tblProjectEvent" />
        </EntityType>
        <EntityType Name="tblProject">
          <Key>
            <PropertyRef Name="ProjectID" />
          </Key>
          <Property Name="ProjectID" Type="Guid" Nullable="false" />
          <Property Name="ProjectName" Type="String" MaxLength="50" Unicode="true" FixedLength="false" />
          <Property Name="ProjectDesc" Type="String" MaxLength="Max" Unicode="true" FixedLength="false" />
          <Property Name="AddrID" Type="Int32" />
          <Property Name="ActiveFlg" Type="Int32" />
          <NavigationProperty Name="tblVendAddress" Relationship="VolTeerModel.FK_tblProject_tblAddress" FromRole="tblProject" ToRole="tblVendAddress" />
          <NavigationProperty Name="tblVendorProjContacts" Relationship="VolTeerModel.FK_tblVendorProj_tblProject" FromRole="tblProject" ToRole="tblVendorProjContact" />
        </EntityType>
        <EntityType Name="tblProjectEvent">
          <Key>
            <PropertyRef Name="EventID" />
          </Key>
          <Property Name="EventID" Type="Guid" Nullable="false" />
          <Property Name="ProjectID" Type="Guid" Nullable="false" />
          <Property Name="StartDateTime" Type="DateTime" Precision="3" />
          <Property Name="EndDateTime" Type="DateTime" Precision="3" />
          <Property Name="AddrID" Type="Int32" />
          <NavigationProperty Name="tblEventRatings" Relationship="VolTeerModel.FK_tblEventRating_tblProjectEvent" FromRole="tblProjectEvent" ToRole="tblEventRating" />
          <NavigationProperty Name="tblProjectEventContacts" Relationship="VolTeerModel.FK_tblProjectEventContact_tblProjectEvent" FromRole="tblProjectEvent" ToRole="tblProjectEventContact" />
        </EntityType>
        <EntityType Name="tblProjectEventContact">
          <Key>
            <PropertyRef Name="EventID" />
            <PropertyRef Name="ContactID" />
          </Key>
          <Property Name="EventID" Type="Guid" Nullable="false" />
          <Property Name="ContactID" Type="Guid" Nullable="false" />
          <Property Name="PrimaryContact" Type="Boolean" />
          <NavigationProperty Name="tblContact" Relationship="VolTeerModel.FK_tblProjectEventContact_tblContact" FromRole="tblProjectEventContact" ToRole="tblContact" />
          <NavigationProperty Name="tblProjectEvent" Relationship="VolTeerModel.FK_tblProjectEventContact_tblProjectEvent" FromRole="tblProjectEventContact" ToRole="tblProjectEvent" />
        </EntityType>
        <EntityType Name="tblVendAddress">
          <Key>
            <PropertyRef Name="AddrID" />
          </Key>
          <Property Name="AddrID" Type="Int32" Nullable="false" annotation:StoreGeneratedPattern="Identity" />
          <Property Name="AddrLine1" Type="String" MaxLength="50" Unicode="true" FixedLength="false" />
          <Property Name="AddrLine2" Type="String" MaxLength="50" Unicode="true" FixedLength="false" />
          <Property Name="AddrLine3" Type="String" MaxLength="50" Unicode="true" FixedLength="false" />
          <Property Name="City" Type="String" MaxLength="30" Unicode="true" FixedLength="false" />
          <Property Name="St" Type="String" MaxLength="2" Unicode="false" FixedLength="true" />
          <Property Name="Zip" Type="Int32" />
          <Property Name="Zip4" Type="Int32" />
          <Property Name="ActiveFlg" Type="Boolean" Nullable="false" />
          <NavigationProperty Name="tblProjects" Relationship="VolTeerModel.FK_tblProject_tblAddress" FromRole="tblVendAddress" ToRole="tblProject" />
          <NavigationProperty Name="tblVendorAddrs" Relationship="VolTeerModel.FK_tblVendorAddr_tblAddress" FromRole="tblVendAddress" ToRole="tblVendorAddr" />
        </EntityType>
        <EntityType Name="tblVendContact">
          <Key>
            <PropertyRef Name="VendorID" />
            <PropertyRef Name="ContactID" />
          </Key>
          <Property Name="VendorID" Type="Guid" Nullable="false" />
          <Property Name="ContactID" Type="Guid" Nullable="false" />
          <Property Name="PrimaryContact" Type="Boolean" />
          <NavigationProperty Name="tblContact" Relationship="VolTeerModel.FK_tblVendContact_tblContact" FromRole="tblVendContact" ToRole="tblContact" />
          <NavigationProperty Name="tblVendor" Relationship="VolTeerModel.FK_tblVendContact_tblVendor" FromRole="tblVendContact" ToRole="tblVendor" />
        </EntityType>
        <EntityType Name="tblVendEmail">
          <Key>
            <PropertyRef Name="EmailID" />
          </Key>
          <Property Name="EmailID" Type="Int32" Nullable="false" annotation:StoreGeneratedPattern="Identity" />
          <Property Name="EmailAddr" Type="String" MaxLength="100" Unicode="true" FixedLength="false" />
          <Property Name="ActiveFlg" Type="Boolean" Nullable="false" />
          <NavigationProperty Name="tblContactEmails" Relationship="VolTeerModel.FK_tblContactEmail_tblEmail" FromRole="tblVendEmail" ToRole="tblContactEmail" />
        </EntityType>
        <EntityType Name="tblVendor">
          <Key>
            <PropertyRef Name="VendorID" />
          </Key>
          <Property Name="VendorID" Type="Guid" Nullable="false" />
          <Property Name="VendorName" Type="String" MaxLength="50" Unicode="true" FixedLength="false" />
          <Property Name="ActiveFlg" Type="Int32" />
          <NavigationProperty Name="tblVendContacts" Relationship="VolTeerModel.FK_tblVendContact_tblVendor" FromRole="tblVendor" ToRole="tblVendContact" />
          <NavigationProperty Name="tblVendorAddrs" Relationship="VolTeerModel.FK_tblVendorAddr_tblVendor" FromRole="tblVendor" ToRole="tblVendorAddr" />
          <NavigationProperty Name="tblVendorProjContacts" Relationship="VolTeerModel.FK_tblVendorProj_tblVendor" FromRole="tblVendor" ToRole="tblVendorProjContact" />
        </EntityType>
        <EntityType Name="tblVendorAddr">
          <Key>
            <PropertyRef Name="VendorID" />
            <PropertyRef Name="AddrID" />
          </Key>
          <Property Name="VendorID" Type="Guid" Nullable="false" />
          <Property Name="AddrID" Type="Int32" Nullable="false" />
          <Property Name="HQ" Type="Boolean" />
          <NavigationProperty Name="tblVendAddress" Relationship="VolTeerModel.FK_tblVendorAddr_tblAddress" FromRole="tblVendorAddr" ToRole="tblVendAddress" />
          <NavigationProperty Name="tblVendor" Relationship="VolTeerModel.FK_tblVendorAddr_tblVendor" FromRole="tblVendorAddr" ToRole="tblVendor" />
        </EntityType>
        <EntityType Name="tblVendorProjContact">
          <Key>
            <PropertyRef Name="VendorID" />
            <PropertyRef Name="ProjectID" />
            <PropertyRef Name="ContactID" />
          </Key>
          <Property Name="VendorID" Type="Guid" Nullable="false" />
          <Property Name="ProjectID" Type="Guid" Nullable="false" />
          <Property Name="ContactID" Type="Guid" Nullable="false" />
          <Property Name="PrimaryContact" Type="Boolean" />
          <NavigationProperty Name="tblContact" Relationship="VolTeerModel.FK_tblVendorProj_tblContact" FromRole="tblVendorProjContact" ToRole="tblContact" />
          <NavigationProperty Name="tblProject" Relationship="VolTeerModel.FK_tblVendorProj_tblProject" FromRole="tblVendorProjContact" ToRole="tblProject" />
          <NavigationProperty Name="tblVendor" Relationship="VolTeerModel.FK_tblVendorProj_tblVendor" FromRole="tblVendorProjContact" ToRole="tblVendor" />
        </EntityType>
        <EntityType Name="tblVendState">
          <Key>
            <PropertyRef Name="StateID" />
          </Key>
          <Property Name="StateID" Type="Int32" Nullable="false" />
          <Property Name="name" Type="String" MaxLength="255" Unicode="false" FixedLength="false" />
          <Property Name="abbreviation" Type="String" MaxLength="255" Unicode="false" FixedLength="false" />
          <Property Name="country" Type="String" MaxLength="255" Unicode="false" FixedLength="false" />
          <Property Name="type" Type="String" MaxLength="255" Unicode="false" FixedLength="false" />
          <Property Name="sort" Type="Int32" />
          <Property Name="status" Type="String" MaxLength="255" Unicode="false" FixedLength="false" />
          <Property Name="occupied" Type="String" MaxLength="255" Unicode="false" FixedLength="false" />
          <Property Name="notes" Type="String" MaxLength="255" Unicode="false" FixedLength="false" />
          <Property Name="fips_state" Type="String" MaxLength="255" Unicode="false" FixedLength="false" />
          <Property Name="assoc_press" Type="String" MaxLength="255" Unicode="false" FixedLength="false" />
          <Property Name="standard_federal_region" Type="String" MaxLength="255" Unicode="false" FixedLength="false" />
          <Property Name="census_region" Type="String" MaxLength="255" Unicode="false" FixedLength="false" />
          <Property Name="census_region_name" Type="String" MaxLength="255" Unicode="false" FixedLength="false" />
          <Property Name="census_division" Type="String" MaxLength="255" Unicode="false" FixedLength="false" />
          <Property Name="census_devision_name" Type="String" MaxLength="255" Unicode="false" FixedLength="false" />
          <Property Name="circuit_court" Type="String" MaxLength="255" Unicode="false" FixedLength="false" />
        </EntityType>
        <EntityType Name="tblGroup">
          <Key>
            <PropertyRef Name="GroupID" />
          </Key>
          <Property Name="GroupID" Type="Int32" Nullable="false" annotation:StoreGeneratedPattern="Identity" />
          <Property Name="GroupName" Type="String" MaxLength="50" Unicode="true" FixedLength="false" />
          <Property Name="ParticipationLevelID" Type="Int32" />
          <Property Name="ActiveFlg" Type="Boolean" />
          <NavigationProperty Name="tblVolAddresses" Relationship="VolTeerModel.tblGroupAddr" FromRole="tblGroup" ToRole="tblVolAddress" />
          <NavigationProperty Name="tblVolunteers" Relationship="VolTeerModel.tblGroupVol" FromRole="tblGroup" ToRole="tblVolunteer" />
        </EntityType>
        <EntityType Name="tblSampleAddress">
          <Key>
            <PropertyRef Name="AddrID" />
          </Key>
          <Property Name="AddrID" Type="Int32" Nullable="false" annotation:StoreGeneratedPattern="Identity" />
          <Property Name="ActiveFlg" Type="Boolean" />
          <Property Name="AddrLine1" Type="String" MaxLength="50" Unicode="true" FixedLength="false" />
          <Property Name="AddrLine2" Type="String" MaxLength="50" Unicode="true" FixedLength="false" />
          <Property Name="AddrLine3" Type="String" MaxLength="50" Unicode="true" FixedLength="false" />
          <Property Name="City" Type="String" MaxLength="30" Unicode="true" FixedLength="false" />
          <Property Name="St" Type="String" MaxLength="2" Unicode="false" FixedLength="true" />
          <Property Name="Zip" Type="Int32" />
          <Property Name="Zip4" Type="Int32" />
        </EntityType>
        <EntityType Name="tblSkill">
          <Key>
            <PropertyRef Name="SkillID" />
          </Key>
          <Property Name="SkillID" Type="Guid" Nullable="false" />
          <Property Name="SkillName" Type="String" MaxLength="50" Unicode="true" FixedLength="false" />
          <Property Name="MstrSkillID" Type="Guid" />
          <Property Name="ReqCert" Type="Boolean" />
          <Property Name="ActiveFlg" Type="Int32" Nullable="false" />
          <NavigationProperty Name="tblSkill1" Relationship="VolTeerModel.FK_Skill_Skill" FromRole="tblSkill" ToRole="tblSkill1" />
          <NavigationProperty Name="tblSkill2" Relationship="VolTeerModel.FK_Skill_Skill" FromRole="tblSkill1" ToRole="tblSkill" />
          <NavigationProperty Name="tblVolunteers" Relationship="VolTeerModel.tblVolSkill" FromRole="tblSkill" ToRole="tblVolunteer" />
        </EntityType>
        <EntityType Name="tblVolAddress">
          <Key>
            <PropertyRef Name="AddrID" />
          </Key>
          <Property Name="AddrID" Type="Int32" Nullable="false" annotation:StoreGeneratedPattern="Identity" />
          <Property Name="ActiveFlg" Type="Boolean" />
          <Property Name="AddrLine1" Type="String" MaxLength="50" Unicode="true" FixedLength="false" />
          <Property Name="AddrLine2" Type="String" MaxLength="50" Unicode="true" FixedLength="false" />
          <Property Name="AddrLine3" Type="String" MaxLength="50" Unicode="true" FixedLength="false" />
          <Property Name="City" Type="String" MaxLength="30" Unicode="true" FixedLength="false" />
          <Property Name="St" Type="String" MaxLength="2" Unicode="false" FixedLength="true" />
          <Property Name="Zip" Type="Int32" />
          <Property Name="Zip4" Type="Int32" />
          <NavigationProperty Name="tblGroups" Relationship="VolTeerModel.tblGroupAddr" FromRole="tblVolAddress" ToRole="tblGroup" />
          <NavigationProperty Name="tblVolunteers" Relationship="VolTeerModel.tblVolAddr" FromRole="tblVolAddress" ToRole="tblVolunteer" />
        </EntityType>
        <EntityType Name="tblVolEmail">
          <Key>
            <PropertyRef Name="EmailID" />
            <PropertyRef Name="VolID" />
          </Key>
          <Property Name="EmailID" Type="Int32" Nullable="false" annotation:StoreGeneratedPattern="Identity" />
          <Property Name="VolID" Type="Guid" Nullable="false" />
          <Property Name="EmailAddr" Type="String" MaxLength="100" Unicode="true" FixedLength="false" />
          <Property Name="ActiveFlg" Type="Boolean" />
          <NavigationProperty Name="tblVolunteer" Relationship="VolTeerModel.FK_tblEmail_tblVolunteer" FromRole="tblVolEmail" ToRole="tblVolunteer" />
        </EntityType>
        <EntityType Name="tblVolState">
          <Key>
            <PropertyRef Name="StateID" />
          </Key>
          <Property Name="StateID" Type="Int32" Nullable="false" />
          <Property Name="name" Type="String" MaxLength="255" Unicode="false" FixedLength="false" />
          <Property Name="abbreviation" Type="String" MaxLength="255" Unicode="false" FixedLength="false" />
          <Property Name="country" Type="String" MaxLength="255" Unicode="false" FixedLength="false" />
          <Property Name="type" Type="String" MaxLength="255" Unicode="false" FixedLength="false" />
          <Property Name="sort" Type="Int32" />
          <Property Name="status" Type="String" MaxLength="255" Unicode="false" FixedLength="false" />
          <Property Name="occupied" Type="String" MaxLength="255" Unicode="false" FixedLength="false" />
          <Property Name="notes" Type="String" MaxLength="255" Unicode="false" FixedLength="false" />
          <Property Name="fips_state" Type="String" MaxLength="255" Unicode="false" FixedLength="false" />
          <Property Name="assoc_press" Type="String" MaxLength="255" Unicode="false" FixedLength="false" />
          <Property Name="standard_federal_region" Type="String" MaxLength="255" Unicode="false" FixedLength="false" />
          <Property Name="census_region" Type="String" MaxLength="255" Unicode="false" FixedLength="false" />
          <Property Name="census_region_name" Type="String" MaxLength="255" Unicode="false" FixedLength="false" />
          <Property Name="census_division" Type="String" MaxLength="255" Unicode="false" FixedLength="false" />
          <Property Name="census_devision_name" Type="String" MaxLength="255" Unicode="false" FixedLength="false" />
          <Property Name="circuit_court" Type="String" MaxLength="255" Unicode="false" FixedLength="false" />
        </EntityType>
        <EntityType Name="tblVolunteer">
          <Key>
            <PropertyRef Name="VolID" />
          </Key>
          <Property Name="VolID" Type="Guid" Nullable="false" />
          <Property Name="ActiveFlg" Type="Boolean" />
          <Property Name="VolFirstName" Type="String" MaxLength="20" Unicode="true" FixedLength="false" />
          <Property Name="VolMiddleName" Type="String" MaxLength="20" Unicode="true" FixedLength="false" />
          <Property Name="VolLastName" Type="String" MaxLength="30" Unicode="true" FixedLength="false" />
          <NavigationProperty Name="tblVolEmails" Relationship="VolTeerModel.FK_tblEmail_tblVolunteer" FromRole="tblVolunteer" ToRole="tblVolEmail" />
          <NavigationProperty Name="tblGroups" Relationship="VolTeerModel.tblGroupVol" FromRole="tblVolunteer" ToRole="tblGroup" />
          <NavigationProperty Name="tblVolAddresses" Relationship="VolTeerModel.tblVolAddr" FromRole="tblVolunteer" ToRole="tblVolAddress" />
          <NavigationProperty Name="tblSkills" Relationship="VolTeerModel.tblVolSkill" FromRole="tblVolunteer" ToRole="tblSkill" />
        </EntityType>
        <Association Name="FK_tblContactEmail_tblContact">
          <End Role="tblContact" Type="VolTeerModel.tblContact" Multiplicity="1" />
          <End Role="tblContactEmail" Type="VolTeerModel.tblContactEmail" Multiplicity="*" />
          <ReferentialConstraint>
            <Principal Role="tblContact">
              <PropertyRef Name="ContactID" />
            </Principal>
            <Dependent Role="tblContactEmail">
              <PropertyRef Name="ContactID" />
            </Dependent>
          </ReferentialConstraint>
        </Association>
        <Association Name="FK_tblProjectEventContact_tblContact">
          <End Role="tblContact" Type="VolTeerModel.tblContact" Multiplicity="1" />
          <End Role="tblProjectEventContact" Type="VolTeerModel.tblProjectEventContact" Multiplicity="*" />
          <ReferentialConstraint>
            <Principal Role="tblContact">
              <PropertyRef Name="ContactID" />
            </Principal>
            <Dependent Role="tblProjectEventContact">
              <PropertyRef Name="ContactID" />
            </Dependent>
          </ReferentialConstraint>
        </Association>
        <Association Name="FK_tblVendContact_tblContact">
          <End Role="tblContact" Type="VolTeerModel.tblContact" Multiplicity="1" />
          <End Role="tblVendContact" Type="VolTeerModel.tblVendContact" Multiplicity="*" />
          <ReferentialConstraint>
            <Principal Role="tblContact">
              <PropertyRef Name="ContactID" />
            </Principal>
            <Dependent Role="tblVendContact">
              <PropertyRef Name="ContactID" />
            </Dependent>
          </ReferentialConstraint>
        </Association>
        <Association Name="FK_tblVendorProj_tblContact">
          <End Role="tblContact" Type="VolTeerModel.tblContact" Multiplicity="1" />
          <End Role="tblVendorProjContact" Type="VolTeerModel.tblVendorProjContact" Multiplicity="*" />
          <ReferentialConstraint>
            <Principal Role="tblContact">
              <PropertyRef Name="ContactID" />
            </Principal>
            <Dependent Role="tblVendorProjContact">
              <PropertyRef Name="ContactID" />
            </Dependent>
          </ReferentialConstraint>
        </Association>
        <Association Name="FK_tblContactEmail_tblEmail">
          <End Role="tblVendEmail" Type="VolTeerModel.tblVendEmail" Multiplicity="1" />
          <End Role="tblContactEmail" Type="VolTeerModel.tblContactEmail" Multiplicity="*" />
          <ReferentialConstraint>
            <Principal Role="tblVendEmail">
              <PropertyRef Name="EmailID" />
            </Principal>
            <Dependent Role="tblContactEmail">
              <PropertyRef Name="EmailID" />
            </Dependent>
          </ReferentialConstraint>
        </Association>
        <Association Name="FK_tblEventRating_tblProjectEvent">
          <End Role="tblProjectEvent" Type="VolTeerModel.tblProjectEvent" Multiplicity="0..1" />
          <End Role="tblEventRating" Type="VolTeerModel.tblEventRating" Multiplicity="*" />
          <ReferentialConstraint>
            <Principal Role="tblProjectEvent">
              <PropertyRef Name="EventID" />
            </Principal>
            <Dependent Role="tblEventRating">
              <PropertyRef Name="EventID" />
            </Dependent>
          </ReferentialConstraint>
        </Association>
        <Association Name="FK_tblProject_tblAddress">
          <End Role="tblVendAddress" Type="VolTeerModel.tblVendAddress" Multiplicity="0..1" />
          <End Role="tblProject" Type="VolTeerModel.tblProject" Multiplicity="*" />
          <ReferentialConstraint>
            <Principal Role="tblVendAddress">
              <PropertyRef Name="AddrID" />
            </Principal>
            <Dependent Role="tblProject">
              <PropertyRef Name="AddrID" />
            </Dependent>
          </ReferentialConstraint>
        </Association>
        <Association Name="FK_tblVendorProj_tblProject">
          <End Role="tblProject" Type="VolTeerModel.tblProject" Multiplicity="1" />
          <End Role="tblVendorProjContact" Type="VolTeerModel.tblVendorProjContact" Multiplicity="*" />
          <ReferentialConstraint>
            <Principal Role="tblProject">
              <PropertyRef Name="ProjectID" />
            </Principal>
            <Dependent Role="tblVendorProjContact">
              <PropertyRef Name="ProjectID" />
            </Dependent>
          </ReferentialConstraint>
        </Association>
        <Association Name="FK_tblProjectEventContact_tblProjectEvent">
          <End Role="tblProjectEvent" Type="VolTeerModel.tblProjectEvent" Multiplicity="1" />
          <End Role="tblProjectEventContact" Type="VolTeerModel.tblProjectEventContact" Multiplicity="*" />
          <ReferentialConstraint>
            <Principal Role="tblProjectEvent">
              <PropertyRef Name="EventID" />
            </Principal>
            <Dependent Role="tblProjectEventContact">
              <PropertyRef Name="EventID" />
            </Dependent>
          </ReferentialConstraint>
        </Association>
        <Association Name="FK_tblVendorAddr_tblAddress">
          <End Role="tblVendAddress" Type="VolTeerModel.tblVendAddress" Multiplicity="1" />
          <End Role="tblVendorAddr" Type="VolTeerModel.tblVendorAddr" Multiplicity="*" />
          <ReferentialConstraint>
            <Principal Role="tblVendAddress">
              <PropertyRef Name="AddrID" />
            </Principal>
            <Dependent Role="tblVendorAddr">
              <PropertyRef Name="AddrID" />
            </Dependent>
          </ReferentialConstraint>
        </Association>
        <Association Name="FK_tblVendContact_tblVendor">
          <End Role="tblVendor" Type="VolTeerModel.tblVendor" Multiplicity="1" />
          <End Role="tblVendContact" Type="VolTeerModel.tblVendContact" Multiplicity="*" />
          <ReferentialConstraint>
            <Principal Role="tblVendor">
              <PropertyRef Name="VendorID" />
            </Principal>
            <Dependent Role="tblVendContact">
              <PropertyRef Name="VendorID" />
            </Dependent>
          </ReferentialConstraint>
        </Association>
        <Association Name="FK_tblVendorAddr_tblVendor">
          <End Role="tblVendor" Type="VolTeerModel.tblVendor" Multiplicity="1" />
          <End Role="tblVendorAddr" Type="VolTeerModel.tblVendorAddr" Multiplicity="*" />
          <ReferentialConstraint>
            <Principal Role="tblVendor">
              <PropertyRef Name="VendorID" />
            </Principal>
            <Dependent Role="tblVendorAddr">
              <PropertyRef Name="VendorID" />
            </Dependent>
          </ReferentialConstraint>
        </Association>
        <Association Name="FK_tblVendorProj_tblVendor">
          <End Role="tblVendor" Type="VolTeerModel.tblVendor" Multiplicity="1" />
          <End Role="tblVendorProjContact" Type="VolTeerModel.tblVendorProjContact" Multiplicity="*" />
          <ReferentialConstraint>
            <Principal Role="tblVendor">
              <PropertyRef Name="VendorID" />
            </Principal>
            <Dependent Role="tblVendorProjContact">
              <PropertyRef Name="VendorID" />
            </Dependent>
          </ReferentialConstraint>
        </Association>
        <Association Name="FK_Skill_Skill">
          <End Role="tblSkill" Type="VolTeerModel.tblSkill" Multiplicity="0..1" />
          <End Role="tblSkill1" Type="VolTeerModel.tblSkill" Multiplicity="*" />
          <ReferentialConstraint>
            <Principal Role="tblSkill">
              <PropertyRef Name="SkillID" />
            </Principal>
            <Dependent Role="tblSkill1">
              <PropertyRef Name="MstrSkillID" />
            </Dependent>
          </ReferentialConstraint>
        </Association>
        <Association Name="FK_tblEmail_tblVolunteer">
          <End Role="tblVolunteer" Type="VolTeerModel.tblVolunteer" Multiplicity="1" />
          <End Role="tblVolEmail" Type="VolTeerModel.tblVolEmail" Multiplicity="*" />
          <ReferentialConstraint>
            <Principal Role="tblVolunteer">
              <PropertyRef Name="VolID" />
            </Principal>
            <Dependent Role="tblVolEmail">
              <PropertyRef Name="VolID" />
            </Dependent>
          </ReferentialConstraint>
        </Association>
        <Association Name="tblGroupAddr">
          <End Role="tblVolAddress" Type="VolTeerModel.tblVolAddress" Multiplicity="*" />
          <End Role="tblGroup" Type="VolTeerModel.tblGroup" Multiplicity="*" />
        </Association>
        <Association Name="tblGroupVol">
          <End Role="tblGroup" Type="VolTeerModel.tblGroup" Multiplicity="*" />
          <End Role="tblVolunteer" Type="VolTeerModel.tblVolunteer" Multiplicity="*" />
        </Association>
        <Association Name="tblVolAddr">
          <End Role="tblVolAddress" Type="VolTeerModel.tblVolAddress" Multiplicity="*" />
          <End Role="tblVolunteer" Type="VolTeerModel.tblVolunteer" Multiplicity="*" />
        </Association>
        <Association Name="tblVolSkill">
          <End Role="tblSkill" Type="VolTeerModel.tblSkill" Multiplicity="*" />
          <End Role="tblVolunteer" Type="VolTeerModel.tblVolunteer" Multiplicity="*" />
        </Association>
        <ComplexType Name="sp_Contact_Select_Result">
          <Property Type="Guid" Name="ContactID" Nullable="false" />
          <Property Type="String" Name="ContactFirstName" Nullable="true" MaxLength="50" />
          <Property Type="String" Name="ContactMiddleName" Nullable="true" MaxLength="50" />
          <Property Type="String" Name="ContactLastName" Nullable="true" MaxLength="50" />
          <Property Type="Boolean" Name="ActiveFlg" Nullable="false" />
        </ComplexType>
        <ComplexType Name="sp_EventRating_Select_Result">
          <Property Type="Int32" Name="RatingID" Nullable="false" />
          <Property Type="Guid" Name="EventID" Nullable="true" />
          <Property Type="Guid" Name="VolID" Nullable="true" />
          <Property Type="Int32" Name="RatingValue" Nullable="true" />
          <Property Type="Boolean" Name="ActiveFlg" Nullable="false" />
        </ComplexType>
        <ComplexType Name="sp_Project_Select_Result">
          <Property Type="Guid" Name="ProjectID" Nullable="false" />
          <Property Type="String" Name="ProjectName" Nullable="true" MaxLength="50" />
          <Property Type="String" Name="ProjectDesc" Nullable="true" />
          <Property Type="Int32" Name="AddrID" Nullable="true" />
          <Property Type="Int32" Name="ActiveFlg" Nullable="true" />
        </ComplexType>
        <ComplexType Name="sp_Vend_Address_Select_Result">
          <Property Type="Boolean" Name="ActiveFlg" Nullable="false" />
          <Property Type="Int32" Name="AddrID" Nullable="false" />
          <Property Type="String" Name="AddrLine1" Nullable="true" MaxLength="50" />
          <Property Type="String" Name="AddrLine2" Nullable="true" MaxLength="50" />
          <Property Type="String" Name="AddrLine3" Nullable="true" MaxLength="50" />
          <Property Type="String" Name="City" Nullable="true" MaxLength="30" />
          <Property Type="String" Name="St" Nullable="true" MaxLength="2" />
          <Property Type="Int32" Name="Zip" Nullable="true" />
          <Property Type="Int32" Name="Zip4" Nullable="true" />
        </ComplexType>
        <ComplexType Name="sp_Vend_Email_Select_Result">
          <Property Type="Int32" Name="EmailID" Nullable="false" />
          <Property Type="String" Name="EmailAddr" Nullable="true" MaxLength="100" />
          <Property Type="Boolean" Name="ActiveFlg" Nullable="false" />
        </ComplexType>
        <ComplexType Name="sp_Vendor_Select_Result">
          <Property Type="Guid" Name="VendorID" Nullable="false" />
          <Property Type="String" Name="VendorName" Nullable="true" MaxLength="50" />
          <Property Type="Int32" Name="ActiveFlg" Nullable="true" />
        </ComplexType>
        <ComplexType Name="sp_Group_Select_Result">
          <Property Type="Int32" Name="GroupID" Nullable="false" />
          <Property Type="String" Name="GroupName" Nullable="true" MaxLength="50" />
          <Property Type="Int32" Name="ParticipationLevelID" Nullable="true" />
        </ComplexType>
        <ComplexType Name="sp_Sample_Address_Select_Result">
          <Property Type="Int32" Name="AddrID" Nullable="false" />
          <Property Type="Boolean" Name="ActiveFlg" Nullable="true" />
          <Property Type="String" Name="AddrLine1" Nullable="true" MaxLength="50" />
          <Property Type="String" Name="AddrLine2" Nullable="true" MaxLength="50" />
          <Property Type="String" Name="AddrLine3" Nullable="true" MaxLength="50" />
          <Property Type="String" Name="City" Nullable="true" MaxLength="30" />
          <Property Type="String" Name="St" Nullable="true" MaxLength="2" />
          <Property Type="Int32" Name="Zip" Nullable="true" />
          <Property Type="Int32" Name="Zip4" Nullable="true" />
        </ComplexType>
        <ComplexType Name="sp_Skill_Select_Result">
          <Property Type="Guid" Name="SkillID" Nullable="false" />
          <Property Type="String" Name="SkillName" Nullable="true" MaxLength="50" />
          <Property Type="Guid" Name="MstrSkillID" Nullable="true" />
        </ComplexType>
        <ComplexType Name="sp_Vol_Address_Select_Result">
          <Property Type="Int32" Name="AddrID" Nullable="false" />
          <Property Type="String" Name="AddrLine1" Nullable="true" MaxLength="50" />
          <Property Type="String" Name="AddrLine2" Nullable="true" MaxLength="50" />
          <Property Type="String" Name="AddrLine3" Nullable="true" MaxLength="50" />
          <Property Type="String" Name="City" Nullable="true" MaxLength="30" />
          <Property Type="String" Name="St" Nullable="true" MaxLength="2" />
          <Property Type="Int32" Name="Zip" Nullable="true" />
          <Property Type="Int32" Name="Zip4" Nullable="true" />
        </ComplexType>
        <ComplexType Name="sp_Vol_Email_Select_Result">
          <Property Type="Int32" Name="EmailID" Nullable="false" />
          <Property Type="Guid" Name="VolID" Nullable="false" />
          <Property Type="String" Name="EmailAddr" Nullable="true" MaxLength="100" />
          <Property Type="Boolean" Name="ActiveFlg" Nullable="true" />
        </ComplexType>
        <ComplexType Name="sp_Vol_State_Select_Result">
          <Property Type="Int32" Name="StateID" Nullable="false" />
          <Property Type="String" Name="StateName" Nullable="true" MaxLength="255" />
          <Property Type="String" Name="StateAbbr" Nullable="true" MaxLength="255" />
        </ComplexType>
        <ComplexType Name="sp_Volunteer_Select_Result">
          <Property Type="Guid" Name="VolID" Nullable="false" />
          <Property Type="Boolean" Name="ActiveFlg" Nullable="true" />
          <Property Type="String" Name="VolFirstName" Nullable="true" MaxLength="20" />
          <Property Type="String" Name="VolMiddleName" Nullable="true" MaxLength="20" />
          <Property Type="String" Name="VolLastName" Nullable="true" MaxLength="30" />
        </ComplexType>
      </Schema>
    </edmx:ConceptualModels>
    <!-- C-S mapping content -->
    <edmx:Mappings>
      <Mapping Space="C-S" xmlns="http://schemas.microsoft.com/ado/2008/09/mapping/cs">
        <EntityContainerMapping StorageEntityContainer="VolTeerModelStoreContainer" CdmEntityContainer="VolTeerEntities">
          <EntitySetMapping Name="tblContacts">
            <EntityTypeMapping TypeName="VolTeerModel.tblContact">
              <MappingFragment StoreEntitySet="tblContact">
                <ScalarProperty Name="ContactID" ColumnName="ContactID" />
                <ScalarProperty Name="ContactFirstName" ColumnName="ContactFirstName" />
                <ScalarProperty Name="ContactMiddleName" ColumnName="ContactMiddleName" />
                <ScalarProperty Name="ContactLastName" ColumnName="ContactLastName" />
                <ScalarProperty Name="ActiveFlg" ColumnName="ActiveFlg" />
              </MappingFragment>
            </EntityTypeMapping>
            <EntityTypeMapping TypeName="VolTeerModel.tblContact">
              <ModificationFunctionMapping>
                <InsertFunction FunctionName="VolTeerModel.Store.sp_Contact_Insert">
                  <ScalarProperty Name="ContactLastName" ParameterName="ContactLastName" />
                  <ScalarProperty Name="ContactMiddleName" ParameterName="ContactMiddleName" />
                  <ScalarProperty Name="ContactFirstName" ParameterName="ContactFirstName" />
                </InsertFunction>
                <UpdateFunction FunctionName="VolTeerModel.Store.sp_Contact_Update">
                  <ScalarProperty Name="ActiveFlg" ParameterName="ActiveFlg" Version="Current" />
                  <ScalarProperty Name="ContactLastName" ParameterName="ContactLastName" Version="Current" />
                  <ScalarProperty Name="ContactMiddleName" ParameterName="ContactMiddleName" Version="Current" />
                  <ScalarProperty Name="ContactFirstName" ParameterName="ContactFirstName" Version="Current" />
                  <ScalarProperty Name="ContactID" ParameterName="ContactID" Version="Current" />
                </UpdateFunction>
                <DeleteFunction FunctionName="VolTeerModel.Store.sp_Contact_Delete">
                  <ScalarProperty Name="ContactID" ParameterName="ContactID" />
                </DeleteFunction>
              </ModificationFunctionMapping>
            </EntityTypeMapping>
          </EntitySetMapping>
          <EntitySetMapping Name="tblContactEmails">
            <EntityTypeMapping TypeName="VolTeerModel.tblContactEmail">
              <MappingFragment StoreEntitySet="tblContactEmail">
                <ScalarProperty Name="ContactID" ColumnName="ContactID" />
                <ScalarProperty Name="EmailID" ColumnName="EmailID" />
                <ScalarProperty Name="PrimaryEmail" ColumnName="PrimaryEmail" />
              </MappingFragment>
            </EntityTypeMapping>
          </EntitySetMapping>
          <EntitySetMapping Name="tblEventRatings">
            <EntityTypeMapping TypeName="VolTeerModel.tblEventRating">
              <MappingFragment StoreEntitySet="tblEventRating">
                <ScalarProperty Name="RatingID" ColumnName="RatingID" />
                <ScalarProperty Name="EventID" ColumnName="EventID" />
                <ScalarProperty Name="VolID" ColumnName="VolID" />
                <ScalarProperty Name="RatingValue" ColumnName="RatingValue" />
                <ScalarProperty Name="ActiveFlg" ColumnName="ActiveFlg" />
              </MappingFragment>
            </EntityTypeMapping>
            <EntityTypeMapping TypeName="VolTeerModel.tblEventRating">
              <ModificationFunctionMapping>
                <InsertFunction FunctionName="VolTeerModel.Store.sp_EventRating_Insert">
                  <ScalarProperty Name="RatingValue" ParameterName="RatingValue" />
                  <ScalarProperty Name="VolID" ParameterName="VolID" />
                  <ScalarProperty Name="EventID" ParameterName="EventID" />
                </InsertFunction>
                <UpdateFunction FunctionName="VolTeerModel.Store.sp_EventRating_Update">
                  <ScalarProperty Name="ActiveFlg" ParameterName="ActiveFlg" Version="Current" />
                  <ScalarProperty Name="RatingValue" ParameterName="RatingValue" Version="Current" />
                  <ScalarProperty Name="VolID" ParameterName="VolID" Version="Current" />
                  <ScalarProperty Name="EventID" ParameterName="EventID" Version="Current" />
                  <ScalarProperty Name="RatingID" ParameterName="RatingID" Version="Current" />
                </UpdateFunction>
                <DeleteFunction FunctionName="VolTeerModel.Store.sp_EventRating_Delete">
                  <ScalarProperty Name="RatingID" ParameterName="RatingID" />
                </DeleteFunction>
              </ModificationFunctionMapping>
            </EntityTypeMapping>
          </EntitySetMapping>
          <EntitySetMapping Name="tblProjects">
            <EntityTypeMapping TypeName="VolTeerModel.tblProject">
              <MappingFragment StoreEntitySet="tblProject">
                <ScalarProperty Name="ProjectID" ColumnName="ProjectID" />
                <ScalarProperty Name="ProjectName" ColumnName="ProjectName" />
                <ScalarProperty Name="ProjectDesc" ColumnName="ProjectDesc" />
                <ScalarProperty Name="AddrID" ColumnName="AddrID" />
                <ScalarProperty Name="ActiveFlg" ColumnName="ActiveFlg" />
              </MappingFragment>
            </EntityTypeMapping>
          </EntitySetMapping>
          <EntitySetMapping Name="tblProjectEvents">
            <EntityTypeMapping TypeName="VolTeerModel.tblProjectEvent">
              <MappingFragment StoreEntitySet="tblProjectEvent">
                <ScalarProperty Name="EventID" ColumnName="EventID" />
                <ScalarProperty Name="ProjectID" ColumnName="ProjectID" />
                <ScalarProperty Name="StartDateTime" ColumnName="StartDateTime" />
                <ScalarProperty Name="EndDateTime" ColumnName="EndDateTime" />
                <ScalarProperty Name="AddrID" ColumnName="AddrID" />
              </MappingFragment>
            </EntityTypeMapping>
          </EntitySetMapping>
          <EntitySetMapping Name="tblProjectEventContacts">
            <EntityTypeMapping TypeName="VolTeerModel.tblProjectEventContact">
              <MappingFragment StoreEntitySet="tblProjectEventContact">
                <ScalarProperty Name="EventID" ColumnName="EventID" />
                <ScalarProperty Name="ContactID" ColumnName="ContactID" />
                <ScalarProperty Name="PrimaryContact" ColumnName="PrimaryContact" />
              </MappingFragment>
            </EntityTypeMapping>
          </EntitySetMapping>
          <EntitySetMapping Name="tblVendAddresses">
            <EntityTypeMapping TypeName="VolTeerModel.tblVendAddress">
              <MappingFragment StoreEntitySet="tblVendAddress">
                <ScalarProperty Name="AddrID" ColumnName="AddrID" />
                <ScalarProperty Name="AddrLine1" ColumnName="AddrLine1" />
                <ScalarProperty Name="AddrLine2" ColumnName="AddrLine2" />
                <ScalarProperty Name="AddrLine3" ColumnName="AddrLine3" />
                <ScalarProperty Name="City" ColumnName="City" />
                <ScalarProperty Name="St" ColumnName="St" />
                <ScalarProperty Name="Zip" ColumnName="Zip" />
                <ScalarProperty Name="Zip4" ColumnName="Zip4" />
                <ScalarProperty Name="ActiveFlg" ColumnName="ActiveFlg" />
              </MappingFragment>
            </EntityTypeMapping>
            <EntityTypeMapping TypeName="VolTeerModel.tblVendAddress">
              <ModificationFunctionMapping>
                <InsertFunction FunctionName="VolTeerModel.Store.sp_Vend_Address_Insert">
                  <ScalarProperty Name="Zip4" ParameterName="Zip4" />
                  <ScalarProperty Name="Zip" ParameterName="Zip" />
                  <ScalarProperty Name="St" ParameterName="St" />
                  <ScalarProperty Name="City" ParameterName="City" />
                  <ScalarProperty Name="AddrLine3" ParameterName="AddrLine3" />
                  <ScalarProperty Name="AddrLine2" ParameterName="AddrLine2" />
                  <ScalarProperty Name="AddrLine1" ParameterName="AddrLine1" />
                </InsertFunction>
                <UpdateFunction FunctionName="VolTeerModel.Store.sp_Vend_Address_Update">
                  <ScalarProperty Name="AddrID" ParameterName="AddrId" Version="Current" />
                  <ScalarProperty Name="Zip4" ParameterName="Zip4" Version="Current" />
                  <ScalarProperty Name="Zip" ParameterName="Zip" Version="Current" />
                  <ScalarProperty Name="St" ParameterName="St" Version="Current" />
                  <ScalarProperty Name="City" ParameterName="City" Version="Current" />
                  <ScalarProperty Name="AddrLine3" ParameterName="AddrLine3" Version="Current" />
                  <ScalarProperty Name="AddrLine2" ParameterName="AddrLine2" Version="Current" />
                  <ScalarProperty Name="AddrLine1" ParameterName="AddrLine1" Version="Current" />
                  <ScalarProperty Name="ActiveFlg" ParameterName="ActiveFlg" Version="Current" />
                </UpdateFunction>
                <DeleteFunction FunctionName="VolTeerModel.Store.sp_Vend_Address_Delete">
                  <ScalarProperty Name="AddrID" ParameterName="AddrID" />
                </DeleteFunction>
              </ModificationFunctionMapping>
            </EntityTypeMapping>
          </EntitySetMapping>
          <EntitySetMapping Name="tblVendContacts">
            <EntityTypeMapping TypeName="VolTeerModel.tblVendContact">
              <MappingFragment StoreEntitySet="tblVendContact">
                <ScalarProperty Name="VendorID" ColumnName="VendorID" />
                <ScalarProperty Name="ContactID" ColumnName="ContactID" />
                <ScalarProperty Name="PrimaryContact" ColumnName="PrimaryContact" />
              </MappingFragment>
            </EntityTypeMapping>
          </EntitySetMapping>
          <EntitySetMapping Name="tblVendEmails">
            <EntityTypeMapping TypeName="VolTeerModel.tblVendEmail">
              <MappingFragment StoreEntitySet="tblVendEmail">
                <ScalarProperty Name="EmailID" ColumnName="EmailID" />
                <ScalarProperty Name="EmailAddr" ColumnName="EmailAddr" />
                <ScalarProperty Name="ActiveFlg" ColumnName="ActiveFlg" />
              </MappingFragment>
            </EntityTypeMapping>
            <EntityTypeMapping TypeName="VolTeerModel.tblVendEmail">
              <ModificationFunctionMapping>
                <InsertFunction FunctionName="VolTeerModel.Store.sp_Vend_Email_Insert">
                  <ScalarProperty Name="EmailAddr" ParameterName="EmailAddr" />
                </InsertFunction>
                <UpdateFunction FunctionName="VolTeerModel.Store.sp_Vend_Email_Update">
                  <ScalarProperty Name="ActiveFlg" ParameterName="ActiveFlg" Version="Current" />
                  <ScalarProperty Name="EmailAddr" ParameterName="EmailAddr" Version="Current" />
                  <ScalarProperty Name="EmailID" ParameterName="EmailID" Version="Current" />
                </UpdateFunction>
                <DeleteFunction FunctionName="VolTeerModel.Store.sp_Vend_Email_Delete">
                  <ScalarProperty Name="EmailID" ParameterName="EmailID" />
                </DeleteFunction>
              </ModificationFunctionMapping>
            </EntityTypeMapping>
          </EntitySetMapping>
          <EntitySetMapping Name="tblVendors">
            <EntityTypeMapping TypeName="VolTeerModel.tblVendor">
              <MappingFragment StoreEntitySet="tblVendor">
                <ScalarProperty Name="VendorID" ColumnName="VendorID" />
                <ScalarProperty Name="VendorName" ColumnName="VendorName" />
                <ScalarProperty Name="ActiveFlg" ColumnName="ActiveFlg" />
              </MappingFragment>
            </EntityTypeMapping>
          </EntitySetMapping>
          <EntitySetMapping Name="tblVendorAddrs">
            <EntityTypeMapping TypeName="VolTeerModel.tblVendorAddr">
              <MappingFragment StoreEntitySet="tblVendorAddr">
                <ScalarProperty Name="VendorID" ColumnName="VendorID" />
                <ScalarProperty Name="AddrID" ColumnName="AddrID" />
                <ScalarProperty Name="HQ" ColumnName="HQ" />
              </MappingFragment>
            </EntityTypeMapping>
          </EntitySetMapping>
          <EntitySetMapping Name="tblVendorProjContacts">
            <EntityTypeMapping TypeName="VolTeerModel.tblVendorProjContact">
              <MappingFragment StoreEntitySet="tblVendorProjContact">
                <ScalarProperty Name="VendorID" ColumnName="VendorID" />
                <ScalarProperty Name="ProjectID" ColumnName="ProjectID" />
                <ScalarProperty Name="ContactID" ColumnName="ContactID" />
                <ScalarProperty Name="PrimaryContact" ColumnName="PrimaryContact" />
              </MappingFragment>
            </EntityTypeMapping>
          </EntitySetMapping>
          <EntitySetMapping Name="tblVendStates">
            <EntityTypeMapping TypeName="VolTeerModel.tblVendState">
              <MappingFragment StoreEntitySet="tblVendState">
                <ScalarProperty Name="StateID" ColumnName="StateID" />
                <ScalarProperty Name="name" ColumnName="name" />
                <ScalarProperty Name="abbreviation" ColumnName="abbreviation" />
                <ScalarProperty Name="country" ColumnName="country" />
                <ScalarProperty Name="type" ColumnName="type" />
                <ScalarProperty Name="sort" ColumnName="sort" />
                <ScalarProperty Name="status" ColumnName="status" />
                <ScalarProperty Name="occupied" ColumnName="occupied" />
                <ScalarProperty Name="notes" ColumnName="notes" />
                <ScalarProperty Name="fips_state" ColumnName="fips_state" />
                <ScalarProperty Name="assoc_press" ColumnName="assoc_press" />
                <ScalarProperty Name="standard_federal_region" ColumnName="standard_federal_region" />
                <ScalarProperty Name="census_region" ColumnName="census_region" />
                <ScalarProperty Name="census_region_name" ColumnName="census_region_name" />
                <ScalarProperty Name="census_division" ColumnName="census_division" />
                <ScalarProperty Name="census_devision_name" ColumnName="census_devision_name" />
                <ScalarProperty Name="circuit_court" ColumnName="circuit_court" />
              </MappingFragment>
            </EntityTypeMapping>
          </EntitySetMapping>
          <EntitySetMapping Name="tblGroups">
            <EntityTypeMapping TypeName="VolTeerModel.tblGroup">
              <MappingFragment StoreEntitySet="tblGroup">
                <ScalarProperty Name="GroupID" ColumnName="GroupID" />
                <ScalarProperty Name="GroupName" ColumnName="GroupName" />
                <ScalarProperty Name="ParticipationLevelID" ColumnName="ParticipationLevelID" />
                <ScalarProperty Name="ActiveFlg" ColumnName="ActiveFlg" />
              </MappingFragment>
            </EntityTypeMapping>
          </EntitySetMapping>
          <EntitySetMapping Name="tblSampleAddresses">
            <EntityTypeMapping TypeName="VolTeerModel.tblSampleAddress">
              <MappingFragment StoreEntitySet="tblSampleAddress">
                <ScalarProperty Name="AddrID" ColumnName="AddrID" />
                <ScalarProperty Name="ActiveFlg" ColumnName="ActiveFlg" />
                <ScalarProperty Name="AddrLine1" ColumnName="AddrLine1" />
                <ScalarProperty Name="AddrLine2" ColumnName="AddrLine2" />
                <ScalarProperty Name="AddrLine3" ColumnName="AddrLine3" />
                <ScalarProperty Name="City" ColumnName="City" />
                <ScalarProperty Name="St" ColumnName="St" />
                <ScalarProperty Name="Zip" ColumnName="Zip" />
                <ScalarProperty Name="Zip4" ColumnName="Zip4" />
              </MappingFragment>
            </EntityTypeMapping>
          </EntitySetMapping>
          <EntitySetMapping Name="tblSkills">
            <EntityTypeMapping TypeName="VolTeerModel.tblSkill">
              <MappingFragment StoreEntitySet="tblSkill">
                <ScalarProperty Name="SkillID" ColumnName="SkillID" />
<<<<<<< HEAD
              </MappingFragment>
            </EntityTypeMapping>
            <EntityTypeMapping TypeName="VolTeerModel.tblSkill">
              <ModificationFunctionMapping>
                <InsertFunction FunctionName="VolTeerModel.Store.sp_Skill_Insert">
                  <ScalarProperty Name="ReqCert" ParameterName="ReqCert" />
                  <ScalarProperty Name="MstrSkillID" ParameterName="MstrSkillID" />
                  <ScalarProperty Name="SkillName" ParameterName="SkillName" />
                </InsertFunction>
                <UpdateFunction FunctionName="VolTeerModel.Store.sp_Skill_Update">
                  <ScalarProperty Name="ReqCert" ParameterName="ReqCert" Version="Current" />
                  <ScalarProperty Name="MstrSkillID" ParameterName="MstrSkillID" Version="Current" />
                  <ScalarProperty Name="SkillName" ParameterName="SkillName" Version="Current" />
                  <ScalarProperty Name="SkillID" ParameterName="SkillID" Version="Current" />
                </UpdateFunction>
                <DeleteFunction FunctionName="VolTeerModel.Store.sp_Skill_Delete">
                  <ScalarProperty Name="ActiveFlg" ParameterName="ActiveFlg" />
                  <ScalarProperty Name="SkillID" ParameterName="SkillID" />
                </DeleteFunction>
              </ModificationFunctionMapping>
            </EntityTypeMapping>
          </EntitySetMapping>
          <EntitySetMapping Name="tblState1">
            <EntityTypeMapping TypeName="VolTeerModel.tblState1">
              <MappingFragment StoreEntitySet="tblState1">
                <ScalarProperty Name="circuit_court" ColumnName="circuit_court" />
                <ScalarProperty Name="census_devision_name" ColumnName="census_devision_name" />
                <ScalarProperty Name="census_division" ColumnName="census_division" />
                <ScalarProperty Name="census_region_name" ColumnName="census_region_name" />
                <ScalarProperty Name="census_region" ColumnName="census_region" />
                <ScalarProperty Name="standard_federal_region" ColumnName="standard_federal_region" />
                <ScalarProperty Name="assoc_press" ColumnName="assoc_press" />
                <ScalarProperty Name="fips_state" ColumnName="fips_state" />
                <ScalarProperty Name="notes" ColumnName="notes" />
                <ScalarProperty Name="occupied" ColumnName="occupied" />
                <ScalarProperty Name="status" ColumnName="status" />
                <ScalarProperty Name="sort" ColumnName="sort" />
                <ScalarProperty Name="type" ColumnName="type" />
                <ScalarProperty Name="country" ColumnName="country" />
                <ScalarProperty Name="abbreviation" ColumnName="abbreviation" />
                <ScalarProperty Name="name" ColumnName="name" />
                <ScalarProperty Name="StateID" ColumnName="StateID" />
=======
                <ScalarProperty Name="SkillName" ColumnName="SkillName" />
                <ScalarProperty Name="MstrSkillID" ColumnName="MstrSkillID" />
                <ScalarProperty Name="ReqCert" ColumnName="ReqCert" />
                <ScalarProperty Name="ActiveFlg" ColumnName="ActiveFlg" />
>>>>>>> 281450ce
              </MappingFragment>
            </EntityTypeMapping>
          </EntitySetMapping>
          <EntitySetMapping Name="tblVolAddresses">
            <EntityTypeMapping TypeName="VolTeerModel.tblVolAddress">
              <MappingFragment StoreEntitySet="tblVolAddress">
                <ScalarProperty Name="AddrID" ColumnName="AddrID" />
                <ScalarProperty Name="ActiveFlg" ColumnName="ActiveFlg" />
                <ScalarProperty Name="AddrLine1" ColumnName="AddrLine1" />
                <ScalarProperty Name="AddrLine2" ColumnName="AddrLine2" />
                <ScalarProperty Name="AddrLine3" ColumnName="AddrLine3" />
                <ScalarProperty Name="City" ColumnName="City" />
                <ScalarProperty Name="St" ColumnName="St" />
                <ScalarProperty Name="Zip" ColumnName="Zip" />
                <ScalarProperty Name="Zip4" ColumnName="Zip4" />
              </MappingFragment>
            </EntityTypeMapping>
            <EntityTypeMapping TypeName="VolTeerModel.tblVolAddress">
              <ModificationFunctionMapping>
                <InsertFunction FunctionName="VolTeerModel.Store.sp_Vol_Address_Insert">
                  <ScalarProperty Name="ActiveFlg" ParameterName="ActiveFlg" />
                  <ScalarProperty Name="Zip4" ParameterName="Zip4" />
                  <ScalarProperty Name="Zip" ParameterName="Zip" />
                  <ScalarProperty Name="St" ParameterName="St" />
                  <ScalarProperty Name="City" ParameterName="City" />
                  <ScalarProperty Name="AddrLine3" ParameterName="AddrLine3" />
                  <ScalarProperty Name="AddrLine2" ParameterName="AddrLine2" />
                  <ScalarProperty Name="AddrLine1" ParameterName="AddrLine1" />
                </InsertFunction>
                <DeleteFunction FunctionName="VolTeerModel.Store.sp_Vol_Address_Delete">
                  <ScalarProperty Name="AddrID" ParameterName="AddrID" />
                </DeleteFunction>
                <UpdateFunction FunctionName="VolTeerModel.Store.sp_Vol_Address_Update">
                  <ScalarProperty Name="Zip4" ParameterName="Zip4" Version="Current" />
                  <ScalarProperty Name="Zip" ParameterName="Zip" Version="Current" />
                  <ScalarProperty Name="St" ParameterName="St" Version="Current" />
                  <ScalarProperty Name="City" ParameterName="City" Version="Current" />
                  <ScalarProperty Name="AddrLine3" ParameterName="AddrLine3" Version="Current" />
                  <ScalarProperty Name="AddrLine2" ParameterName="AddrLine2" Version="Current" />
                  <ScalarProperty Name="AddrLine1" ParameterName="AddrLine1" Version="Current" />
                  <ScalarProperty Name="ActiveFlg" ParameterName="ActiveFlg" Version="Current" />
                </UpdateFunction>
              </ModificationFunctionMapping>
            </EntityTypeMapping>
          </EntitySetMapping>
          <EntitySetMapping Name="tblVolEmails">
            <EntityTypeMapping TypeName="VolTeerModel.tblVolEmail">
              <MappingFragment StoreEntitySet="tblVolEmail">
                <ScalarProperty Name="EmailID" ColumnName="EmailID" />
                <ScalarProperty Name="VolID" ColumnName="VolID" />
                <ScalarProperty Name="EmailAddr" ColumnName="EmailAddr" />
                <ScalarProperty Name="ActiveFlg" ColumnName="ActiveFlg" />
              </MappingFragment>
            </EntityTypeMapping>
          </EntitySetMapping>
          <EntitySetMapping Name="tblVolStates">
            <EntityTypeMapping TypeName="VolTeerModel.tblVolState">
              <MappingFragment StoreEntitySet="tblVolState">
                <ScalarProperty Name="StateID" ColumnName="StateID" />
                <ScalarProperty Name="name" ColumnName="name" />
                <ScalarProperty Name="abbreviation" ColumnName="abbreviation" />
                <ScalarProperty Name="country" ColumnName="country" />
                <ScalarProperty Name="type" ColumnName="type" />
                <ScalarProperty Name="sort" ColumnName="sort" />
                <ScalarProperty Name="status" ColumnName="status" />
                <ScalarProperty Name="occupied" ColumnName="occupied" />
                <ScalarProperty Name="notes" ColumnName="notes" />
                <ScalarProperty Name="fips_state" ColumnName="fips_state" />
                <ScalarProperty Name="assoc_press" ColumnName="assoc_press" />
                <ScalarProperty Name="standard_federal_region" ColumnName="standard_federal_region" />
                <ScalarProperty Name="census_region" ColumnName="census_region" />
                <ScalarProperty Name="census_region_name" ColumnName="census_region_name" />
                <ScalarProperty Name="census_division" ColumnName="census_division" />
                <ScalarProperty Name="census_devision_name" ColumnName="census_devision_name" />
                <ScalarProperty Name="circuit_court" ColumnName="circuit_court" />
              </MappingFragment>
            </EntityTypeMapping>
          </EntitySetMapping>
          <EntitySetMapping Name="tblVolunteers">
            <EntityTypeMapping TypeName="VolTeerModel.tblVolunteer">
              <MappingFragment StoreEntitySet="tblVolunteer">
                <ScalarProperty Name="VolID" ColumnName="VolID" />
                <ScalarProperty Name="ActiveFlg" ColumnName="ActiveFlg" />
                <ScalarProperty Name="VolFirstName" ColumnName="VolFirstName" />
                <ScalarProperty Name="VolMiddleName" ColumnName="VolMiddleName" />
                <ScalarProperty Name="VolLastName" ColumnName="VolLastName" />
              </MappingFragment>
            </EntityTypeMapping>
            <EntityTypeMapping TypeName="VolTeerModel.tblVolunteer">
              <ModificationFunctionMapping>
                <InsertFunction FunctionName="VolTeerModel.Store.sp_Volunteer_Insert">
                  <ScalarProperty Name="VolLastName" ParameterName="VolLastName" />
                  <ScalarProperty Name="VolMiddleName" ParameterName="VolMiddleName" />
                  <ScalarProperty Name="VolFirstName" ParameterName="VolFirstName" />
                  <ScalarProperty Name="VolID" ParameterName="VolID" />
                </InsertFunction>
                <UpdateFunction FunctionName="VolTeerModel.Store.sp_Volunteer_Update">
                  <ScalarProperty Name="VolLastName" ParameterName="VolLastName" Version="Current" />
                  <ScalarProperty Name="VolMiddleName" ParameterName="VolMiddleName" Version="Current" />
                  <ScalarProperty Name="VolFirstName" ParameterName="VolFirstName" Version="Current" />
                  <ScalarProperty Name="ActiveFlg" ParameterName="ActiveFlg" Version="Current" />
                  <ScalarProperty Name="VolID" ParameterName="VolID" Version="Current" />
                </UpdateFunction>
                <DeleteFunction FunctionName="VolTeerModel.Store.sp_Volunteer_Update">
                  <ScalarProperty Name="VolLastName" ParameterName="VolLastName" />
                  <ScalarProperty Name="VolMiddleName" ParameterName="VolMiddleName" />
                  <ScalarProperty Name="VolFirstName" ParameterName="VolFirstName" />
                  <ScalarProperty Name="ActiveFlg" ParameterName="ActiveFlg" />
                  <ScalarProperty Name="VolID" ParameterName="VolID" />
                </DeleteFunction>
              </ModificationFunctionMapping>
            </EntityTypeMapping>
          </EntitySetMapping>
          <AssociationSetMapping Name="tblGroupAddr" TypeName="VolTeerModel.tblGroupAddr" StoreEntitySet="tblGroupAddr">
            <EndProperty Name="tblVolAddress">
              <ScalarProperty Name="AddrID" ColumnName="AddrID" />
            </EndProperty>
            <EndProperty Name="tblGroup">
              <ScalarProperty Name="GroupID" ColumnName="GroupID" />
            </EndProperty>
          </AssociationSetMapping>
          <AssociationSetMapping Name="tblGroupVol" TypeName="VolTeerModel.tblGroupVol" StoreEntitySet="tblGroupVol">
            <EndProperty Name="tblGroup">
              <ScalarProperty Name="GroupID" ColumnName="GroupID" />
            </EndProperty>
            <EndProperty Name="tblVolunteer">
              <ScalarProperty Name="VolID" ColumnName="VolID" />
            </EndProperty>
          </AssociationSetMapping>
          <AssociationSetMapping Name="tblVolAddr" TypeName="VolTeerModel.tblVolAddr" StoreEntitySet="tblVolAddr">
            <EndProperty Name="tblVolAddress">
              <ScalarProperty Name="AddrID" ColumnName="AddrID" />
            </EndProperty>
            <EndProperty Name="tblVolunteer">
              <ScalarProperty Name="VolID" ColumnName="VolID" />
            </EndProperty>
          </AssociationSetMapping>
          <AssociationSetMapping Name="tblVolSkill" TypeName="VolTeerModel.tblVolSkill" StoreEntitySet="tblVolSkill">
            <EndProperty Name="tblSkill">
              <ScalarProperty Name="SkillID" ColumnName="SkillID" />
            </EndProperty>
            <EndProperty Name="tblVolunteer">
              <ScalarProperty Name="VolID" ColumnName="VolID" />
            </EndProperty>
          </AssociationSetMapping>
          <FunctionImportMapping FunctionImportName="sp_Contact_Delete" FunctionName="VolTeerModel.Store.sp_Contact_Delete" />
          <FunctionImportMapping FunctionImportName="sp_Contact_Insert" FunctionName="VolTeerModel.Store.sp_Contact_Insert" />
          <FunctionImportMapping FunctionImportName="sp_Contact_MassUpdate" FunctionName="VolTeerModel.Store.sp_Contact_MassUpdate" />
          <FunctionImportMapping FunctionImportName="sp_Contact_Select" FunctionName="VolTeerModel.Store.sp_Contact_Select">
            <ResultMapping>
              <ComplexTypeMapping TypeName="VolTeerModel.sp_Contact_Select_Result">
                <ScalarProperty Name="ContactID" ColumnName="ContactID" />
                <ScalarProperty Name="ContactFirstName" ColumnName="ContactFirstName" />
                <ScalarProperty Name="ContactMiddleName" ColumnName="ContactMiddleName" />
                <ScalarProperty Name="ContactLastName" ColumnName="ContactLastName" />
                <ScalarProperty Name="ActiveFlg" ColumnName="ActiveFlg" />
              </ComplexTypeMapping>
            </ResultMapping>
          </FunctionImportMapping>
          <FunctionImportMapping FunctionImportName="sp_Contact_Update" FunctionName="VolTeerModel.Store.sp_Contact_Update" />
          <FunctionImportMapping FunctionImportName="sp_EventRating_Delete" FunctionName="VolTeerModel.Store.sp_EventRating_Delete" />
          <FunctionImportMapping FunctionImportName="sp_EventRating_Insert" FunctionName="VolTeerModel.Store.sp_EventRating_Insert" />
          <FunctionImportMapping FunctionImportName="sp_EventRating_MassUpdate" FunctionName="VolTeerModel.Store.sp_EventRating_MassUpdate" />
          <FunctionImportMapping FunctionImportName="sp_EventRating_Select" FunctionName="VolTeerModel.Store.sp_EventRating_Select">
            <ResultMapping>
              <ComplexTypeMapping TypeName="VolTeerModel.sp_EventRating_Select_Result">
                <ScalarProperty Name="RatingID" ColumnName="RatingID" />
                <ScalarProperty Name="EventID" ColumnName="EventID" />
                <ScalarProperty Name="VolID" ColumnName="VolID" />
                <ScalarProperty Name="RatingValue" ColumnName="RatingValue" />
                <ScalarProperty Name="ActiveFlg" ColumnName="ActiveFlg" />
              </ComplexTypeMapping>
            </ResultMapping>
          </FunctionImportMapping>
          <FunctionImportMapping FunctionImportName="sp_EventRating_Update" FunctionName="VolTeerModel.Store.sp_EventRating_Update" />
          <FunctionImportMapping FunctionImportName="sp_Project_Delete" FunctionName="VolTeerModel.Store.sp_Project_Delete" />
          <FunctionImportMapping FunctionImportName="sp_Project_Insert" FunctionName="VolTeerModel.Store.sp_Project_Insert" />
          <FunctionImportMapping FunctionImportName="sp_Project_Select" FunctionName="VolTeerModel.Store.sp_Project_Select">
            <ResultMapping>
              <ComplexTypeMapping TypeName="VolTeerModel.sp_Project_Select_Result">
                <ScalarProperty Name="ProjectID" ColumnName="ProjectID" />
                <ScalarProperty Name="ProjectName" ColumnName="ProjectName" />
                <ScalarProperty Name="ProjectDesc" ColumnName="ProjectDesc" />
                <ScalarProperty Name="AddrID" ColumnName="AddrID" />
                <ScalarProperty Name="ActiveFlg" ColumnName="ActiveFlg" />
              </ComplexTypeMapping>
            </ResultMapping>
          </FunctionImportMapping>
          <FunctionImportMapping FunctionImportName="sp_Project_Update" FunctionName="VolTeerModel.Store.sp_Project_Update" />
          <FunctionImportMapping FunctionImportName="sp_Vend_Address_Delete" FunctionName="VolTeerModel.Store.sp_Vend_Address_Delete" />
          <FunctionImportMapping FunctionImportName="sp_Vend_Address_Insert" FunctionName="VolTeerModel.Store.sp_Vend_Address_Insert" />
          <FunctionImportMapping FunctionImportName="sp_Vend_Address_MassUpdate" FunctionName="VolTeerModel.Store.sp_Vend_Address_MassUpdate" />
          <FunctionImportMapping FunctionImportName="sp_Vend_Address_Select" FunctionName="VolTeerModel.Store.sp_Vend_Address_Select">
            <ResultMapping>
              <ComplexTypeMapping TypeName="VolTeerModel.sp_Vend_Address_Select_Result">
                <ScalarProperty Name="ActiveFlg" ColumnName="ActiveFlg" />
                <ScalarProperty Name="AddrID" ColumnName="AddrID" />
                <ScalarProperty Name="AddrLine1" ColumnName="AddrLine1" />
                <ScalarProperty Name="AddrLine2" ColumnName="AddrLine2" />
                <ScalarProperty Name="AddrLine3" ColumnName="AddrLine3" />
                <ScalarProperty Name="City" ColumnName="City" />
                <ScalarProperty Name="St" ColumnName="St" />
                <ScalarProperty Name="Zip" ColumnName="Zip" />
                <ScalarProperty Name="Zip4" ColumnName="Zip4" />
              </ComplexTypeMapping>
            </ResultMapping>
          </FunctionImportMapping>
          <FunctionImportMapping FunctionImportName="sp_Vend_Address_Update" FunctionName="VolTeerModel.Store.sp_Vend_Address_Update" />
          <FunctionImportMapping FunctionImportName="sp_Vend_Email_Delete" FunctionName="VolTeerModel.Store.sp_Vend_Email_Delete" />
          <FunctionImportMapping FunctionImportName="sp_Vend_Email_Insert" FunctionName="VolTeerModel.Store.sp_Vend_Email_Insert" />
          <FunctionImportMapping FunctionImportName="sp_Vend_Email_MassUpdate" FunctionName="VolTeerModel.Store.sp_Vend_Email_MassUpdate" />
          <FunctionImportMapping FunctionImportName="sp_Vend_Email_Select" FunctionName="VolTeerModel.Store.sp_Vend_Email_Select">
            <ResultMapping>
              <ComplexTypeMapping TypeName="VolTeerModel.sp_Vend_Email_Select_Result">
                <ScalarProperty Name="EmailID" ColumnName="EmailID" />
                <ScalarProperty Name="EmailAddr" ColumnName="EmailAddr" />
                <ScalarProperty Name="ActiveFlg" ColumnName="ActiveFlg" />
              </ComplexTypeMapping>
            </ResultMapping>
          </FunctionImportMapping>
          <FunctionImportMapping FunctionImportName="sp_Vend_Email_Update" FunctionName="VolTeerModel.Store.sp_Vend_Email_Update" />
          <FunctionImportMapping FunctionImportName="sp_Vendor_Delete" FunctionName="VolTeerModel.Store.sp_Vendor_Delete" />
          <FunctionImportMapping FunctionImportName="sp_Vendor_Insert" FunctionName="VolTeerModel.Store.sp_Vendor_Insert" />
          <FunctionImportMapping FunctionImportName="sp_Vendor_Select" FunctionName="VolTeerModel.Store.sp_Vendor_Select">
            <ResultMapping>
              <ComplexTypeMapping TypeName="VolTeerModel.sp_Vendor_Select_Result">
                <ScalarProperty Name="VendorID" ColumnName="VendorID" />
                <ScalarProperty Name="VendorName" ColumnName="VendorName" />
                <ScalarProperty Name="ActiveFlg" ColumnName="ActiveFlg" />
              </ComplexTypeMapping>
            </ResultMapping>
          </FunctionImportMapping>
          <FunctionImportMapping FunctionImportName="sp_Vendor_Update" FunctionName="VolTeerModel.Store.sp_Vendor_Update" />
          <FunctionImportMapping FunctionImportName="sp_Group_Delete" FunctionName="VolTeerModel.Store.sp_Group_Delete" />
          <FunctionImportMapping FunctionImportName="sp_Group_Insert" FunctionName="VolTeerModel.Store.sp_Group_Insert" />
          <FunctionImportMapping FunctionImportName="sp_Group_Select" FunctionName="VolTeerModel.Store.sp_Group_Select">
            <ResultMapping>
              <ComplexTypeMapping TypeName="VolTeerModel.sp_Group_Select_Result">
                <ScalarProperty Name="GroupID" ColumnName="GroupID" />
                <ScalarProperty Name="GroupName" ColumnName="GroupName" />
                <ScalarProperty Name="ParticipationLevelID" ColumnName="ParticipationLevelID" />
              </ComplexTypeMapping>
            </ResultMapping>
          </FunctionImportMapping>
          <FunctionImportMapping FunctionImportName="sp_Group_Update" FunctionName="VolTeerModel.Store.sp_Group_Update" />
          <FunctionImportMapping FunctionImportName="sp_Sample_Address_Delete" FunctionName="VolTeerModel.Store.sp_Sample_Address_Delete" />
          <FunctionImportMapping FunctionImportName="sp_Sample_Address_Insert" FunctionName="VolTeerModel.Store.sp_Sample_Address_Insert" />
          <FunctionImportMapping FunctionImportName="sp_Sample_Address_Select" FunctionName="VolTeerModel.Store.sp_Sample_Address_Select">
            <ResultMapping>
              <ComplexTypeMapping TypeName="VolTeerModel.sp_Sample_Address_Select_Result">
                <ScalarProperty Name="AddrID" ColumnName="AddrID" />
                <ScalarProperty Name="ActiveFlg" ColumnName="ActiveFlg" />
                <ScalarProperty Name="AddrLine1" ColumnName="AddrLine1" />
                <ScalarProperty Name="AddrLine2" ColumnName="AddrLine2" />
                <ScalarProperty Name="AddrLine3" ColumnName="AddrLine3" />
                <ScalarProperty Name="City" ColumnName="City" />
                <ScalarProperty Name="St" ColumnName="St" />
                <ScalarProperty Name="Zip" ColumnName="Zip" />
                <ScalarProperty Name="Zip4" ColumnName="Zip4" />
              </ComplexTypeMapping>
            </ResultMapping>
          </FunctionImportMapping>
          <FunctionImportMapping FunctionImportName="sp_Sample_Address_Update" FunctionName="VolTeerModel.Store.sp_Sample_Address_Update" />
          <FunctionImportMapping FunctionImportName="sp_Skill_Delete" FunctionName="VolTeerModel.Store.sp_Skill_Delete" />
          <FunctionImportMapping FunctionImportName="sp_Skill_Insert" FunctionName="VolTeerModel.Store.sp_Skill_Insert" />
          <FunctionImportMapping FunctionImportName="sp_Skill_Select" FunctionName="VolTeerModel.Store.sp_Skill_Select">
            <ResultMapping>
              <ComplexTypeMapping TypeName="VolTeerModel.sp_Skill_Select_Result">
                <ScalarProperty Name="SkillID" ColumnName="SkillID" />
                <ScalarProperty Name="SkillName" ColumnName="SkillName" />
                <ScalarProperty Name="MstrSkillID" ColumnName="MstrSkillID" />
              </ComplexTypeMapping>
            </ResultMapping>
          </FunctionImportMapping>
          <FunctionImportMapping FunctionImportName="sp_Skill_Update" FunctionName="VolTeerModel.Store.sp_Skill_Update" />
          <FunctionImportMapping FunctionImportName="sp_Vol_Address_Delete" FunctionName="VolTeerModel.Store.sp_Vol_Address_Delete" />
          <FunctionImportMapping FunctionImportName="sp_Vol_Address_Insert" FunctionName="VolTeerModel.Store.sp_Vol_Address_Insert" />
          <FunctionImportMapping FunctionImportName="sp_Vol_Address_MassUpdate" FunctionName="VolTeerModel.Store.sp_Vol_Address_MassUpdate" />
          <FunctionImportMapping FunctionImportName="sp_Vol_Address_Select" FunctionName="VolTeerModel.Store.sp_Vol_Address_Select">
            <ResultMapping>
              <ComplexTypeMapping TypeName="VolTeerModel.sp_Vol_Address_Select_Result">
                <ScalarProperty Name="AddrID" ColumnName="AddrID" />
                <ScalarProperty Name="AddrLine1" ColumnName="AddrLine1" />
                <ScalarProperty Name="AddrLine2" ColumnName="AddrLine2" />
                <ScalarProperty Name="AddrLine3" ColumnName="AddrLine3" />
                <ScalarProperty Name="City" ColumnName="City" />
                <ScalarProperty Name="St" ColumnName="St" />
                <ScalarProperty Name="Zip" ColumnName="Zip" />
                <ScalarProperty Name="Zip4" ColumnName="Zip4" />
              </ComplexTypeMapping>
            </ResultMapping>
          </FunctionImportMapping>
          <FunctionImportMapping FunctionImportName="sp_Vol_Address_Update" FunctionName="VolTeerModel.Store.sp_Vol_Address_Update" />
          <FunctionImportMapping FunctionImportName="sp_Vol_Email_Delete" FunctionName="VolTeerModel.Store.sp_Vol_Email_Delete" />
          <FunctionImportMapping FunctionImportName="sp_Vol_Email_Insert" FunctionName="VolTeerModel.Store.sp_Vol_Email_Insert" />
          <FunctionImportMapping FunctionImportName="sp_Vol_Email_Select" FunctionName="VolTeerModel.Store.sp_Vol_Email_Select">
            <ResultMapping>
              <ComplexTypeMapping TypeName="VolTeerModel.sp_Vol_Email_Select_Result">
                <ScalarProperty Name="EmailID" ColumnName="EmailID" />
                <ScalarProperty Name="VolID" ColumnName="VolID" />
                <ScalarProperty Name="EmailAddr" ColumnName="EmailAddr" />
                <ScalarProperty Name="ActiveFlg" ColumnName="ActiveFlg" />
              </ComplexTypeMapping>
            </ResultMapping>
          </FunctionImportMapping>
          <FunctionImportMapping FunctionImportName="sp_Vol_Email_Update" FunctionName="VolTeerModel.Store.sp_Vol_Email_Update" />
          <FunctionImportMapping FunctionImportName="sp_Vol_State_Select" FunctionName="VolTeerModel.Store.sp_Vol_State_Select">
            <ResultMapping>
              <ComplexTypeMapping TypeName="VolTeerModel.sp_Vol_State_Select_Result">
                <ScalarProperty Name="StateID" ColumnName="StateID" />
                <ScalarProperty Name="StateName" ColumnName="StateName" />
                <ScalarProperty Name="StateAbbr" ColumnName="StateAbbr" />
              </ComplexTypeMapping>
            </ResultMapping>
          </FunctionImportMapping>
          <FunctionImportMapping FunctionImportName="sp_Volunteer_Delete" FunctionName="VolTeerModel.Store.sp_Volunteer_Delete" />
          <FunctionImportMapping FunctionImportName="sp_Volunteer_Insert" FunctionName="VolTeerModel.Store.sp_Volunteer_Insert" />
          <FunctionImportMapping FunctionImportName="sp_Volunteer_Select" FunctionName="VolTeerModel.Store.sp_Volunteer_Select">
            <ResultMapping>
              <ComplexTypeMapping TypeName="VolTeerModel.sp_Volunteer_Select_Result">
                <ScalarProperty Name="VolID" ColumnName="VolID" />
                <ScalarProperty Name="ActiveFlg" ColumnName="ActiveFlg" />
                <ScalarProperty Name="VolFirstName" ColumnName="VolFirstName" />
                <ScalarProperty Name="VolMiddleName" ColumnName="VolMiddleName" />
                <ScalarProperty Name="VolLastName" ColumnName="VolLastName" />
              </ComplexTypeMapping>
            </ResultMapping>
          </FunctionImportMapping>
          <FunctionImportMapping FunctionImportName="sp_Volunteer_Update" FunctionName="VolTeerModel.Store.sp_Volunteer_Update" />
        </EntityContainerMapping>
      </Mapping>
    </edmx:Mappings>
  </edmx:Runtime>
  <!-- EF Designer content (DO NOT EDIT MANUALLY BELOW HERE) -->
  <Designer xmlns="http://schemas.microsoft.com/ado/2008/10/edmx">
    <Connection>
      <DesignerInfoPropertySet>
        <DesignerProperty Name="MetadataArtifactProcessing" Value="EmbedInOutputAssembly" />
      </DesignerInfoPropertySet>
    </Connection>
    <Options>
      <DesignerInfoPropertySet>
        <DesignerProperty Name="ValidateOnBuild" Value="true" />
        <DesignerProperty Name="EnablePluralization" Value="True" />
        <DesignerProperty Name="IncludeForeignKeysInModel" Value="True" />
        <DesignerProperty Name="CodeGenerationStrategy" Value="None" />
      </DesignerInfoPropertySet>
    </Options>
    <!-- Diagram content (shape and connector positions) -->
    <Diagrams></Diagrams>
  </Designer>
</edmx:Edmx><|MERGE_RESOLUTION|>--- conflicted
+++ resolved
@@ -2071,55 +2071,10 @@
             <EntityTypeMapping TypeName="VolTeerModel.tblSkill">
               <MappingFragment StoreEntitySet="tblSkill">
                 <ScalarProperty Name="SkillID" ColumnName="SkillID" />
-<<<<<<< HEAD
-              </MappingFragment>
-            </EntityTypeMapping>
-            <EntityTypeMapping TypeName="VolTeerModel.tblSkill">
-              <ModificationFunctionMapping>
-                <InsertFunction FunctionName="VolTeerModel.Store.sp_Skill_Insert">
-                  <ScalarProperty Name="ReqCert" ParameterName="ReqCert" />
-                  <ScalarProperty Name="MstrSkillID" ParameterName="MstrSkillID" />
-                  <ScalarProperty Name="SkillName" ParameterName="SkillName" />
-                </InsertFunction>
-                <UpdateFunction FunctionName="VolTeerModel.Store.sp_Skill_Update">
-                  <ScalarProperty Name="ReqCert" ParameterName="ReqCert" Version="Current" />
-                  <ScalarProperty Name="MstrSkillID" ParameterName="MstrSkillID" Version="Current" />
-                  <ScalarProperty Name="SkillName" ParameterName="SkillName" Version="Current" />
-                  <ScalarProperty Name="SkillID" ParameterName="SkillID" Version="Current" />
-                </UpdateFunction>
-                <DeleteFunction FunctionName="VolTeerModel.Store.sp_Skill_Delete">
-                  <ScalarProperty Name="ActiveFlg" ParameterName="ActiveFlg" />
-                  <ScalarProperty Name="SkillID" ParameterName="SkillID" />
-                </DeleteFunction>
-              </ModificationFunctionMapping>
-            </EntityTypeMapping>
-          </EntitySetMapping>
-          <EntitySetMapping Name="tblState1">
-            <EntityTypeMapping TypeName="VolTeerModel.tblState1">
-              <MappingFragment StoreEntitySet="tblState1">
-                <ScalarProperty Name="circuit_court" ColumnName="circuit_court" />
-                <ScalarProperty Name="census_devision_name" ColumnName="census_devision_name" />
-                <ScalarProperty Name="census_division" ColumnName="census_division" />
-                <ScalarProperty Name="census_region_name" ColumnName="census_region_name" />
-                <ScalarProperty Name="census_region" ColumnName="census_region" />
-                <ScalarProperty Name="standard_federal_region" ColumnName="standard_federal_region" />
-                <ScalarProperty Name="assoc_press" ColumnName="assoc_press" />
-                <ScalarProperty Name="fips_state" ColumnName="fips_state" />
-                <ScalarProperty Name="notes" ColumnName="notes" />
-                <ScalarProperty Name="occupied" ColumnName="occupied" />
-                <ScalarProperty Name="status" ColumnName="status" />
-                <ScalarProperty Name="sort" ColumnName="sort" />
-                <ScalarProperty Name="type" ColumnName="type" />
-                <ScalarProperty Name="country" ColumnName="country" />
-                <ScalarProperty Name="abbreviation" ColumnName="abbreviation" />
-                <ScalarProperty Name="name" ColumnName="name" />
-                <ScalarProperty Name="StateID" ColumnName="StateID" />
-=======
                 <ScalarProperty Name="SkillName" ColumnName="SkillName" />
                 <ScalarProperty Name="MstrSkillID" ColumnName="MstrSkillID" />
                 <ScalarProperty Name="ReqCert" ColumnName="ReqCert" />
                 <ScalarProperty Name="ActiveFlg" ColumnName="ActiveFlg" />
->>>>>>> 281450ce
               </MappingFragment>
             </EntityTypeMapping>
           </EntitySetMapping>
