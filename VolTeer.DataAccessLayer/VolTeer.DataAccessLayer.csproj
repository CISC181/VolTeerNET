﻿<?xml version="1.0" encoding="utf-8"?>
<Project ToolsVersion="4.0" DefaultTargets="Build" xmlns="http://schemas.microsoft.com/developer/msbuild/2003">
  <Import Project="$(MSBuildExtensionsPath)\$(MSBuildToolsVersion)\Microsoft.Common.props" Condition="Exists('$(MSBuildExtensionsPath)\$(MSBuildToolsVersion)\Microsoft.Common.props')" />
  <PropertyGroup>
    <Configuration Condition=" '$(Configuration)' == '' ">Debug</Configuration>
    <Platform Condition=" '$(Platform)' == '' ">AnyCPU</Platform>
    <ProjectGuid>{BF6A3D20-8004-4274-84F9-1CBFF4436C61}</ProjectGuid>
    <OutputType>Library</OutputType>
    <AppDesignerFolder>Properties</AppDesignerFolder>
    <RootNamespace>VolTeer.DataAccessLayer</RootNamespace>
    <AssemblyName>VolTeer.DataAccessLayer</AssemblyName>
    <TargetFrameworkVersion>v4.0</TargetFrameworkVersion>
    <FileAlignment>512</FileAlignment>
    <WebGreaseLibPath>..\packages\WebGrease.1.5.2\lib</WebGreaseLibPath>
    <TargetFrameworkProfile />
  </PropertyGroup>
  <PropertyGroup Condition=" '$(Configuration)|$(Platform)' == 'Debug|AnyCPU' ">
    <DebugSymbols>true</DebugSymbols>
    <DebugType>full</DebugType>
    <Optimize>false</Optimize>
    <OutputPath>bin\Debug\</OutputPath>
    <DefineConstants>DEBUG;TRACE</DefineConstants>
    <ErrorReport>prompt</ErrorReport>
    <WarningLevel>4</WarningLevel>
    <Prefer32Bit>false</Prefer32Bit>
  </PropertyGroup>
  <PropertyGroup Condition=" '$(Configuration)|$(Platform)' == 'Release|AnyCPU' ">
    <DebugType>pdbonly</DebugType>
    <Optimize>true</Optimize>
    <OutputPath>bin\Release\</OutputPath>
    <DefineConstants>TRACE</DefineConstants>
    <ErrorReport>prompt</ErrorReport>
    <WarningLevel>4</WarningLevel>
    <Prefer32Bit>false</Prefer32Bit>
  </PropertyGroup>
  <ItemGroup>
    <Reference Include="Antlr3.Runtime">
      <HintPath>..\packages\Antlr.3.4.1.9004\lib\Antlr3.Runtime.dll</HintPath>
    </Reference>
    <Reference Include="EntityFramework, Version=6.0.0.0, Culture=neutral, PublicKeyToken=b77a5c561934e089, processorArchitecture=MSIL">
      <SpecificVersion>False</SpecificVersion>
      <HintPath>..\packages\EntityFramework.6.0.2\lib\net40\EntityFramework.dll</HintPath>
    </Reference>
    <Reference Include="EntityFramework.SqlServer, Version=6.0.0.0, Culture=neutral, PublicKeyToken=b77a5c561934e089, processorArchitecture=MSIL">
      <SpecificVersion>False</SpecificVersion>
      <HintPath>..\packages\EntityFramework.6.0.2\lib\net40\EntityFramework.SqlServer.dll</HintPath>
    </Reference>
    <Reference Include="Microsoft.AspNet.FriendlyUrls">
      <HintPath>..\packages\Microsoft.AspNet.FriendlyUrls.Core.1.0.2\lib\net40\Microsoft.AspNet.FriendlyUrls.dll</HintPath>
    </Reference>
    <Reference Include="Microsoft.Web.Infrastructure, Version=1.0.0.0, Culture=neutral, PublicKeyToken=31bf3856ad364e35, processorArchitecture=MSIL">
      <Private>True</Private>
      <HintPath>..\packages\Microsoft.Web.Infrastructure.1.0.0.0\lib\net40\Microsoft.Web.Infrastructure.dll</HintPath>
    </Reference>
    <Reference Include="System" />
    <Reference Include="System.ComponentModel.DataAnnotations" />
    <Reference Include="System.configuration" />
    <Reference Include="System.Core" />
    <Reference Include="System.Data.Entity" />
    <Reference Include="System.Runtime.Serialization" />
    <Reference Include="System.Security" />
    <Reference Include="System.Web" />
    <Reference Include="System.Web.Optimization">
      <HintPath>..\packages\Microsoft.AspNet.Web.Optimization.1.1.3\lib\net40\System.Web.Optimization.dll</HintPath>
    </Reference>
    <Reference Include="System.Xml.Linq" />
    <Reference Include="System.Data.DataSetExtensions" />
    <Reference Include="Microsoft.CSharp" />
    <Reference Include="System.Data" />
    <Reference Include="System.Xml" />
    <Reference Include="Telerik.Web.UI">
      <HintPath>..\lib\RCAJAX\2014.1.225.40\Telerik.Web.UI.dll</HintPath>
    </Reference>
    <Reference Include="WebGrease">
      <HintPath>..\packages\WebGrease.1.5.2\lib\WebGrease.dll</HintPath>
    </Reference>
  </ItemGroup>
  <ItemGroup>
    <Compile Include="AspNet\AspNet.Context.cs">
      <AutoGen>True</AutoGen>
      <DesignTime>True</DesignTime>
      <DependentUpon>AspNet.Context.tt</DependentUpon>
    </Compile>
    <Compile Include="AspNet\AspNet.cs">
      <AutoGen>True</AutoGen>
      <DesignTime>True</DesignTime>
      <DependentUpon>AspNet.tt</DependentUpon>
    </Compile>
    <Compile Include="AspNet\AspNet.Designer.cs">
      <AutoGen>True</AutoGen>
      <DesignTime>True</DesignTime>
      <DependentUpon>AspNet.edmx</DependentUpon>
    </Compile>
    <Compile Include="AspNet\AspNetRolesDAL.cs" />
    <Compile Include="AspNet\AspNetUsersDAL.cs" />
    <Compile Include="AspNet\AspNetViews.cs" />
    <Compile Include="AspNet\aspnet_Applications.cs">
      <DependentUpon>AspNet.tt</DependentUpon>
    </Compile>
    <Compile Include="AspNet\aspnet_Membership.cs">
      <DependentUpon>AspNet.tt</DependentUpon>
    </Compile>
    <Compile Include="AspNet\aspnet_Membership_GetPasswordWithFormat_Result.cs">
      <DependentUpon>AspNet.tt</DependentUpon>
    </Compile>
    <Compile Include="AspNet\aspnet_Membership_GetPassword_Result.cs">
      <DependentUpon>AspNet.tt</DependentUpon>
    </Compile>
    <Compile Include="AspNet\aspnet_Membership_GetUserByName_Result.cs">
      <DependentUpon>AspNet.tt</DependentUpon>
    </Compile>
    <Compile Include="AspNet\aspnet_Membership_GetUserByUserId_Result.cs">
      <DependentUpon>AspNet.tt</DependentUpon>
    </Compile>
    <Compile Include="AspNet\aspnet_Paths.cs">
      <DependentUpon>AspNet.tt</DependentUpon>
    </Compile>
    <Compile Include="AspNet\aspnet_PersonalizationAllUsers.cs">
      <DependentUpon>AspNet.tt</DependentUpon>
    </Compile>
    <Compile Include="AspNet\aspnet_PersonalizationPerUser.cs">
      <DependentUpon>AspNet.tt</DependentUpon>
    </Compile>
    <Compile Include="AspNet\aspnet_Profile.cs">
      <DependentUpon>AspNet.tt</DependentUpon>
    </Compile>
    <Compile Include="AspNet\aspnet_Profile_GetProperties_Result.cs">
      <DependentUpon>AspNet.tt</DependentUpon>
    </Compile>
    <Compile Include="AspNet\aspnet_Roles.cs">
      <DependentUpon>AspNet.tt</DependentUpon>
    </Compile>
    <Compile Include="AspNet\aspnet_SchemaVersions.cs">
      <DependentUpon>AspNet.tt</DependentUpon>
    </Compile>
    <Compile Include="AspNet\aspnet_Users.cs">
      <DependentUpon>AspNet.tt</DependentUpon>
    </Compile>
    <Compile Include="AspNet\aspnet_UsersInRoles_RemoveUsersFromRoles_Result.cs">
      <DependentUpon>AspNet.tt</DependentUpon>
    </Compile>
    <Compile Include="AspNet\aspnet_WebEvent_Events.cs">
      <DependentUpon>AspNet.tt</DependentUpon>
    </Compile>
    <Compile Include="AspNet\vw_aspnet_Applications.cs">
      <DependentUpon>AspNet.tt</DependentUpon>
    </Compile>
    <Compile Include="AspNet\vw_aspnet_MembershipUsers.cs">
      <DependentUpon>AspNet.tt</DependentUpon>
    </Compile>
    <Compile Include="AspNet\vw_aspnet_Profiles.cs">
      <DependentUpon>AspNet.tt</DependentUpon>
    </Compile>
    <Compile Include="AspNet\vw_aspnet_Roles.cs">
      <DependentUpon>AspNet.tt</DependentUpon>
    </Compile>
    <Compile Include="AspNet\vw_aspnet_Users.cs">
      <DependentUpon>AspNet.tt</DependentUpon>
    </Compile>
    <Compile Include="AspNet\vw_aspnet_UsersInRoles.cs">
      <DependentUpon>AspNet.tt</DependentUpon>
    </Compile>
    <Compile Include="AspNet\vw_aspnet_WebPartState_Paths.cs">
      <DependentUpon>AspNet.tt</DependentUpon>
    </Compile>
    <Compile Include="AspNet\vw_aspnet_WebPartState_Shared.cs">
      <DependentUpon>AspNet.tt</DependentUpon>
    </Compile>
    <Compile Include="AspNet\vw_aspnet_WebPartState_User.cs">
      <DependentUpon>AspNet.tt</DependentUpon>
    </Compile>
    <Compile Include="Describe\DescribeDAL.cs" />
    <Compile Include="Describe\DescribeDB.Context.cs">
      <AutoGen>True</AutoGen>
      <DesignTime>True</DesignTime>
      <DependentUpon>DescribeDB.Context.tt</DependentUpon>
    </Compile>
    <Compile Include="Describe\DescribeDB.cs">
      <AutoGen>True</AutoGen>
      <DesignTime>True</DesignTime>
      <DependentUpon>DescribeDB.tt</DependentUpon>
    </Compile>
    <Compile Include="Describe\DescribeDB.Designer.cs">
      <AutoGen>True</AutoGen>
      <DesignTime>True</DesignTime>
      <DependentUpon>DescribeDB.edmx</DependentUpon>
    </Compile>
    <Compile Include="Describe\Describe_CheckConstraints_Result.cs">
      <DependentUpon>DescribeDB.tt</DependentUpon>
    </Compile>
    <Compile Include="Describe\Describe_TableColumns_Result.cs">
      <DependentUpon>DescribeDB.tt</DependentUpon>
    </Compile>
    <Compile Include="Describe\RegisteredControl.cs">
      <DependentUpon>DescribeDB.tt</DependentUpon>
    </Compile>
    <Compile Include="Properties\AssemblyInfo.cs" />
    <Compile Include="VT\sp_Availability_Select_Result.cs">
      <DependentUpon>VolTeer.tt</DependentUpon>
    </Compile>
    <Compile Include="VT\sp_Contact_Select_Result.cs">
      <DependentUpon>VolTeer.tt</DependentUpon>
    </Compile>
    <Compile Include="VT\sp_EventRating_Select_Result.cs">
      <DependentUpon>VolTeer.tt</DependentUpon>
    </Compile>
    <Compile Include="VT\sp_Group_Select_Result.cs">
      <DependentUpon>VolTeer.tt</DependentUpon>
    </Compile>
    <Compile Include="VT\sp_helpdiagramdefinition_Result.cs">
      <DependentUpon>VolTeer.tt</DependentUpon>
    </Compile>
    <Compile Include="VT\sp_helpdiagrams_Result.cs">
      <DependentUpon>VolTeer.tt</DependentUpon>
    </Compile>
    <Compile Include="VT\sp_Project_Select_Result.cs">
      <DependentUpon>VolTeer.tt</DependentUpon>
    </Compile>
    <Compile Include="VT\sp_Sample_Address_Select_Result.cs">
      <DependentUpon>VolTeer.tt</DependentUpon>
    </Compile>
    <Compile Include="VT\sp_Skill_Select_Result.cs">
      <DependentUpon>VolTeer.tt</DependentUpon>
    </Compile>
    <Compile Include="VT\sp_Vend_Address_Select_Result.cs">
      <DependentUpon>VolTeer.tt</DependentUpon>
    </Compile>
    <Compile Include="VT\sp_Vend_Email_Select_Result.cs">
      <DependentUpon>VolTeer.tt</DependentUpon>
    </Compile>
    <Compile Include="VT\sp_VolSkill_Select_Result.cs">
      <DependentUpon>VolTeer.tt</DependentUpon>
    </Compile>
    <Compile Include="VT\sp_Volunteer_Select_Result.cs">
      <DependentUpon>VolTeer.tt</DependentUpon>
    </Compile>
    <Compile Include="VT\sp_Vol_Address_Select_Result.cs">
      <DependentUpon>VolTeer.tt</DependentUpon>
    </Compile>
    <Compile Include="VT\sp_Vol_Email_Select_Result.cs">
      <DependentUpon>VolTeer.tt</DependentUpon>
    </Compile>
    <Compile Include="VT\sp_Vol_Phone_Select_Result.cs">
      <DependentUpon>VolTeer.tt</DependentUpon>
    </Compile>
    <Compile Include="VT\sp_Vol_State_Select_Result.cs">
      <DependentUpon>VolTeer.tt</DependentUpon>
    </Compile>
    <Compile Include="VT\tblAvailability.cs">
      <DependentUpon>VolTeer.tt</DependentUpon>
    </Compile>
    <Compile Include="VT\tblContact.cs">
      <DependentUpon>VolTeer.tt</DependentUpon>
    </Compile>
    <Compile Include="VT\tblContactEmail.cs">
      <DependentUpon>VolTeer.tt</DependentUpon>
    </Compile>
    <Compile Include="VT\tblEventRating.cs">
      <DependentUpon>VolTeer.tt</DependentUpon>
    </Compile>
    <Compile Include="VT\tblGroup.cs">
      <DependentUpon>VolTeer.tt</DependentUpon>
    </Compile>
    <Compile Include="VT\tblProject.cs">
      <DependentUpon>VolTeer.tt</DependentUpon>
    </Compile>
    <Compile Include="VT\tblProjectEvent.cs">
      <DependentUpon>VolTeer.tt</DependentUpon>
    </Compile>
    <Compile Include="VT\tblProjectEventContact.cs">
      <DependentUpon>VolTeer.tt</DependentUpon>
    </Compile>
    <Compile Include="VT\tblSampleAddress.cs">
      <DependentUpon>VolTeer.tt</DependentUpon>
    </Compile>
    <Compile Include="VT\tblSkill.cs">
      <DependentUpon>VolTeer.tt</DependentUpon>
    </Compile>
    <Compile Include="VT\tblVendAddress.cs">
      <DependentUpon>VolTeer.tt</DependentUpon>
    </Compile>
    <Compile Include="VT\tblVendContact.cs">
      <DependentUpon>VolTeer.tt</DependentUpon>
    </Compile>
    <Compile Include="VT\tblVendEmail.cs">
      <DependentUpon>VolTeer.tt</DependentUpon>
    </Compile>
    <Compile Include="VT\tblVendor.cs">
      <DependentUpon>VolTeer.tt</DependentUpon>
    </Compile>
    <Compile Include="VT\tblVendorAddr.cs">
      <DependentUpon>VolTeer.tt</DependentUpon>
    </Compile>
    <Compile Include="VT\tblVendorProjContact.cs">
      <DependentUpon>VolTeer.tt</DependentUpon>
    </Compile>
    <Compile Include="VT\tblVendState.cs">
      <DependentUpon>VolTeer.tt</DependentUpon>
    </Compile>
    <Compile Include="VT\tblVolAddr.cs">
      <DependentUpon>VolTeer.tt</DependentUpon>
    </Compile>
    <Compile Include="VT\tblVolAddress.cs">
      <DependentUpon>VolTeer.tt</DependentUpon>
    </Compile>
    <Compile Include="VT\tblVolEmail.cs">
      <DependentUpon>VolTeer.tt</DependentUpon>
    </Compile>
    <Compile Include="VT\tblVolState.cs">
      <DependentUpon>VolTeer.tt</DependentUpon>
    </Compile>
    <Compile Include="VT\tblVolunteer.cs">
      <DependentUpon>VolTeer.tt</DependentUpon>
    </Compile>
    <Compile Include="VT\Vend\sp_VendAddress_DAL.cs" />
    <Compile Include="VT\Vend\sp_Event_Rating_DAL.cs" />
    <Compile Include="VT\Vend\sp_VendContact_DAL.cs" />
    <Compile Include="VT\Vend\sp_VendEmail_DAL.cs" />
    <Compile Include="VT\VolTeer.Context1.cs">
      <AutoGen>True</AutoGen>
      <DesignTime>True</DesignTime>
      <DependentUpon>VolTeer.Context.tt</DependentUpon>
    </Compile>
    <Compile Include="VT\VolTeer.cs">
      <AutoGen>True</AutoGen>
      <DesignTime>True</DesignTime>
      <DependentUpon>VolTeer.tt</DependentUpon>
    </Compile>
    <Compile Include="VT\VolTeer.Designer.cs">
      <AutoGen>True</AutoGen>
      <DesignTime>True</DesignTime>
      <DependentUpon>VolTeer.edmx</DependentUpon>
    </Compile>
    <Compile Include="VT\Vol\sp_Skill_DAL.cs" />
    <Compile Include="VT\Vol\sp_Availability_DAL.cs" />
    <Compile Include="VT\Vol\sp_Group_DAL.cs" />
    <Compile Include="VT\Other\sp_Sample_Address_DAL.cs" />
    <Compile Include="VT\Other\sp_State_DAL.cs" />
    <Compile Include="VT\Vol\sp_VolEmail_DAL.cs" />
<<<<<<< HEAD
    <Compile Include="VT\Vol\sp_VolSkill_DAL.cs" />
=======
    <Compile Include="VT\Vol\sp_VolPhone_DAL.cs" />
>>>>>>> c3332889
    <Compile Include="VT\Vol\sp_Volunteer_DAL.cs" />
    <Compile Include="VT\Vol\sp_Vol_Address_DAL.cs" />
  </ItemGroup>
  <ItemGroup>
    <None Include="App.Config" />
    <EntityDeploy Include="AspNet\AspNet.edmx">
      <Generator>EntityModelCodeGenerator</Generator>
      <LastGenOutput>AspNet.Designer.cs</LastGenOutput>
    </EntityDeploy>
    <None Include="AspNet\AspNet.Context.tt">
      <Generator>TextTemplatingFileGenerator</Generator>
      <DependentUpon>AspNet.edmx</DependentUpon>
      <LastGenOutput>AspNet.Context.cs</LastGenOutput>
    </None>
    <None Include="AspNet\AspNet.edmx.diagram">
      <DependentUpon>AspNet.edmx</DependentUpon>
    </None>
    <None Include="AspNet\AspNet.tt">
      <Generator>TextTemplatingFileGenerator</Generator>
      <DependentUpon>AspNet.edmx</DependentUpon>
      <LastGenOutput>AspNet.cs</LastGenOutput>
    </None>
    <EntityDeploy Include="Describe\DescribeDB.edmx">
      <Generator>EntityModelCodeGenerator</Generator>
      <LastGenOutput>DescribeDB.Designer.cs</LastGenOutput>
    </EntityDeploy>
    <None Include="Describe\DescribeDB.Context.tt">
      <Generator>TextTemplatingFileGenerator</Generator>
      <DependentUpon>DescribeDB.edmx</DependentUpon>
      <LastGenOutput>DescribeDB.Context.cs</LastGenOutput>
    </None>
    <None Include="Describe\DescribeDB.edmx.diagram">
      <DependentUpon>DescribeDB.edmx</DependentUpon>
    </None>
    <None Include="Describe\DescribeDB.tt">
      <Generator>TextTemplatingFileGenerator</Generator>
      <DependentUpon>DescribeDB.edmx</DependentUpon>
      <LastGenOutput>DescribeDB.cs</LastGenOutput>
    </None>
    <None Include="packages.config" />
    <EntityDeploy Include="VT\VolTeer.edmx">
      <Generator>EntityModelCodeGenerator</Generator>
      <LastGenOutput>VolTeer.Designer.cs</LastGenOutput>
    </EntityDeploy>
    <None Include="VT\VolTeer.Context.tt">
      <Generator>TextTemplatingFileGenerator</Generator>
      <DependentUpon>VolTeer.edmx</DependentUpon>
      <LastGenOutput>VolTeer.Context1.cs</LastGenOutput>
    </None>
    <None Include="VT\VolTeer.edmx.diagram">
      <DependentUpon>VolTeer.edmx</DependentUpon>
    </None>
    <None Include="VT\VolTeer.tt">
      <Generator>TextTemplatingFileGenerator</Generator>
      <DependentUpon>VolTeer.edmx</DependentUpon>
      <LastGenOutput>VolTeer.cs</LastGenOutput>
    </None>
  </ItemGroup>
  <ItemGroup>
    <Service Include="{508349B6-6B84-4DF5-91F0-309BEEBAD82D}" />
  </ItemGroup>
  <ItemGroup>
    <ProjectReference Include="..\VolTeer.Contracts\VolTeer.Contracts.csproj">
      <Project>{5f13362d-9df9-44fd-ae37-e54788d00972}</Project>
      <Name>VolTeer.Contracts</Name>
    </ProjectReference>
    <ProjectReference Include="..\VolTeer.DomainModels\VolTeer.DomainModels.csproj">
      <Project>{7919ce03-6597-4a4b-82e4-d73b7511ab7f}</Project>
      <Name>VolTeer.DomainModels</Name>
    </ProjectReference>
  </ItemGroup>
  <ItemGroup />
  <Import Project="$(MSBuildToolsPath)\Microsoft.CSharp.targets" />
  <!-- To modify your build process, add your task inside one of the targets below and uncomment it. 
       Other similar extension points exist, see Microsoft.Common.targets.
  <Target Name="BeforeBuild">
  </Target>
  <Target Name="AfterBuild">
  </Target>
  -->
</Project><|MERGE_RESOLUTION|>--- conflicted
+++ resolved
@@ -195,6 +195,9 @@
       <DependentUpon>DescribeDB.tt</DependentUpon>
     </Compile>
     <Compile Include="Properties\AssemblyInfo.cs" />
+    <Compile Include="VT\SpatialTable.cs">
+      <DependentUpon>VolTeer.tt</DependentUpon>
+    </Compile>
     <Compile Include="VT\sp_Availability_Select_Result.cs">
       <DependentUpon>VolTeer.tt</DependentUpon>
     </Compile>
@@ -228,9 +231,6 @@
     <Compile Include="VT\sp_Vend_Email_Select_Result.cs">
       <DependentUpon>VolTeer.tt</DependentUpon>
     </Compile>
-    <Compile Include="VT\sp_VolSkill_Select_Result.cs">
-      <DependentUpon>VolTeer.tt</DependentUpon>
-    </Compile>
     <Compile Include="VT\sp_Volunteer_Select_Result.cs">
       <DependentUpon>VolTeer.tt</DependentUpon>
     </Compile>
@@ -246,6 +246,9 @@
     <Compile Include="VT\sp_Vol_State_Select_Result.cs">
       <DependentUpon>VolTeer.tt</DependentUpon>
     </Compile>
+    <Compile Include="VT\sysdiagram.cs">
+      <DependentUpon>VolTeer.tt</DependentUpon>
+    </Compile>
     <Compile Include="VT\tblAvailability.cs">
       <DependentUpon>VolTeer.tt</DependentUpon>
     </Compile>
@@ -304,6 +307,9 @@
       <DependentUpon>VolTeer.tt</DependentUpon>
     </Compile>
     <Compile Include="VT\tblVolEmail.cs">
+      <DependentUpon>VolTeer.tt</DependentUpon>
+    </Compile>
+    <Compile Include="VT\tblVolPhone.cs">
       <DependentUpon>VolTeer.tt</DependentUpon>
     </Compile>
     <Compile Include="VT\tblVolState.cs">
@@ -337,11 +343,7 @@
     <Compile Include="VT\Other\sp_Sample_Address_DAL.cs" />
     <Compile Include="VT\Other\sp_State_DAL.cs" />
     <Compile Include="VT\Vol\sp_VolEmail_DAL.cs" />
-<<<<<<< HEAD
-    <Compile Include="VT\Vol\sp_VolSkill_DAL.cs" />
-=======
     <Compile Include="VT\Vol\sp_VolPhone_DAL.cs" />
->>>>>>> c3332889
     <Compile Include="VT\Vol\sp_Volunteer_DAL.cs" />
     <Compile Include="VT\Vol\sp_Vol_Address_DAL.cs" />
   </ItemGroup>
